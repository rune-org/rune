--- conflicted
+++ resolved
@@ -1,7 +1,4 @@
-<<<<<<< HEAD
 .PHONY: help install dev build clean docker-up docker-up-nginx docker-down docker-build docker-clean logs test lint format typecheck web-dev web-lint web-format api-dev api-lint api-format worker-dev worker-lint worker-format worker-test up nginx-up down nginx-down restart restart-nginx status db-shell db-migrate db-rollback db-history db-current db-revision db-reset
-=======
-.PHONY: help install dev build clean docker-up docker-up-nginx docker-down docker-build docker-clean logs test lint format typecheck web-dev web-lint web-format api-dev dev-infra-up dev-infra-down api-install api-install-no-env api-lint api-format worker-dev worker-lint worker-format worker-test up nginx-up down nginx-down restart restart-nginx status
 
 # Detect OS: try 'uname' for Unix, if that fails we're on Windows
 UNAME := $(shell uname 2>/dev/null)
@@ -16,7 +13,6 @@
 	PYTHON := python3
 	RM := rm -rf
 endif
->>>>>>> c5f8f80d
 
 # Default target
 help:
