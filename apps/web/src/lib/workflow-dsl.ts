// Types and helpers for the frontend representation of the Workflow DSL

import type { Edge as RFEdge } from "@xyflow/react";
import type { CSSProperties } from "react";
import type {
  CanvasNode,
  HttpData,
  IfData,
  SmtpData,
} from "@/features/canvas/types";
import { isCredentialRef, nodeTypeRequiresCredential } from "@/lib/credentials";
import type { CredentialRef } from "@/lib/credentials";

export type UUID = string;

export type EdgeStyle = "solid" | "dashed";
export type EdgeKind = "success" | "error";
export type ErrorStrategy = "halt" | "ignore" | "branch";

export interface NodeErrorConfig {
  type: ErrorStrategy;
  error_edge?: UUID;
}

export interface WorkflowNode<Params = Record<string, unknown>> {
  id: UUID;
  name: string;
  trigger: boolean;
  type: string;
  parameters: Params;
  credentials?: CredentialRef;
  output: Record<string, unknown>;
  error?: NodeErrorConfig;
  position?: [number, number];
}

export interface WorkflowEdge {
  id: UUID;
  src: UUID;
  dst: UUID;
  style?: EdgeStyle;
  label?: string;
  is_error?: EdgeKind;
}

export interface WorkflowCredential extends CredentialRef {
  // Values are opaque for the UI; should be partial or empty
  // depending on whether we will be showing secrets in the UI or not.
  // For mock data, we are including fields for demonstration.
  [key: string]: unknown;
}

export interface WorkflowDefinition {
  id: UUID;
  name: string;
  desc?: string;
  nodes: WorkflowNode[];
  edges: WorkflowEdge[];
  active: boolean;
  credentials: WorkflowCredential[];
}

export interface UserProfile {
  id: UUID;
  name: string;
  email: string;
  avatarUrl?: string;
}

export interface TemplateSummary {
  id: UUID;
  title: string;
  description: string;
  from?: string;
  to?: string;
}

export interface ExecutionHistoryItem {
  id: UUID;
  workflowId: UUID;
  status: "running" | "success" | "failed" | "canceled";
  startedAt: string; // ISO date
  finishedAt?: string; // ISO date
}

// Worker payload (what rune-worker expects) - minimized execution schema
export interface WorkerEdge {
  id: UUID;
  src: UUID;
  dst: UUID;
}

export interface WorkerNode<
  Params = Record<string, unknown>,
> {
  id: UUID;
  name: string;
  trigger: boolean;
  type: string;
  parameters: Params;
  credentials?: CredentialRef;
  output: Record<string, unknown>;
  error?: NodeErrorConfig;
}

export interface WorkerWorkflow<Params = Record<string, unknown>> {
  workflow_id: UUID;
  execution_id: UUID;
  nodes: WorkerNode<Params>[];
  edges: WorkerEdge[];
}

export class MissingNodeCredentialsError extends Error {
  constructor(
    public readonly nodes: Array<{ id: UUID; type: string }>,
  ) {
    super(
      `Missing credentials for nodes: ${nodes
        .map((n) => `${n.type} (${n.id})`)
        .join(", ")}`,
    );
    this.name = "MissingNodeCredentialsError";
    Object.setPrototypeOf(this, new.target.prototype);
  }
}

// ————————————————————————————————————————————————————————————————
// Converters between ReactFlow canvas graph and DSL/worker payloads
// ————————————————————————————————————————————————————————————————

// Map canvas node type to worker DSL type identifiers
function toWorkerType(canvasType: string): string {
  switch (canvasType) {
    case "trigger":
      return "ManualTrigger";
    case "if":
      return "conditional";
    case "http":
      return "http";
    case "smtp":
      return "smtp";
    case "agent":
      return "agent";
    default:
      return canvasType;
  }
}

// Human-friendly node naming
function nodeName(n: CanvasNode): string {
  const base = (n.data as { label?: string }).label;
  if (base && base.trim()) return base.trim();
  return n.type.charAt(0).toUpperCase() + n.type.slice(1);
}

// Build parameter objects for supported node types
function toWorkerParameters(
  n: CanvasNode,
  edges: RFEdge[],
): Record<string, unknown> {
  switch (n.type) {
    case "http": {
      const d = (n.data || {}) as HttpData;
      const params: Record<string, unknown> = {};
      if (d.method) params.method = String(d.method).toUpperCase();
      if (d.url) params.url = String(d.url);
      if (d.headers && typeof d.headers === "object")
        params.headers = d.headers;
      if (d.query && typeof d.query === "object") params.query = d.query;
      if (typeof d.body !== "undefined") params.body = d.body as unknown;
      if (typeof d.timeout !== "undefined") params.timeout = Number(d.timeout);
      if (typeof d.retries !== "undefined") params.retry = Number(d.retries);
      if (typeof d.ignoreSSL !== "undefined") params.ignore_ssl = !!d.ignoreSSL;
      return params;
    }
    case "if": {
      // Map labeled handles to true/false edge IDs
      const outgoing = edges.filter((e) => e.source === n.id);
      const trueEdge = outgoing.find(
        (e) =>
          (e as RFEdge & { sourceHandle?: string }).sourceHandle === "true",
      );
      const falseEdge = outgoing.find(
        (e) =>
          (e as RFEdge & { sourceHandle?: string }).sourceHandle === "false",
      );
      const params: Record<string, unknown> = {};
      if (trueEdge) params.true_edge_id = trueEdge.id;
      if (falseEdge) params.false_edge_id = falseEdge.id;
      // UI currently stores a single expression string; carry it through for future evaluation
      const d = (n.data || {}) as IfData;
      if (typeof d.expression === "string" && d.expression.trim()) {
        params.expression = d.expression.trim();
      }
      return params;
    }
    case "smtp": {
      const d = (n.data || {}) as SmtpData;
      const params: Record<string, unknown> = {};
      if (d.subject) params.subject = String(d.subject);
      if (d.to) params.to = String(d.to);
      // TODO(ui): from/cc/bcc.
      return params;
    }
    default:
      return {};
  }
}

<<<<<<< HEAD
type NodeHydrator = (
  base: CanvasNode["data"],
  params: Record<string, unknown>,
) => CanvasNode["data"];

const nodeHydrators: Partial<Record<CanvasNode["type"], NodeHydrator>> = {
  http: (base, params) => {
    const httpData: HttpData = {
      ...base,
      method:
        typeof params.method === "string"
          ? (params.method.toUpperCase() as HttpData["method"])
          : undefined,
      url: typeof params.url === "string" ? params.url : undefined,
      headers:
        params.headers && typeof params.headers === "object"
          ? (params.headers as Record<string, unknown>)
          : undefined,
      query:
        params.query && typeof params.query === "object"
          ? (params.query as Record<string, unknown>)
          : undefined,
      body: params.body,
      timeout:
        typeof params.timeout === "number"
          ? params.timeout
          : typeof params.timeout === "string"
            ? Number(params.timeout)
            : undefined,
      retries:
        typeof params.retry === "number"
          ? params.retry
          : typeof params.retry === "string"
            ? Number(params.retry)
            : undefined,
      ignoreSSL:
        typeof params.ignore_ssl === "boolean" ? params.ignore_ssl : undefined,
    };
    return httpData;
  },
  if: (base, params) => {
    const ifData: IfData = {
      ...base,
      expression:
        typeof params.expression === "string" ? params.expression : undefined,
    };
    return ifData;
  },
  smtp: (base, params) => {
    const smtpData: SmtpData = {
      ...base,
      subject:
        typeof params.subject === "string" ? params.subject : undefined,
      to: typeof params.to === "string" ? params.to : undefined,
    };
    return smtpData;
  },
};
=======
function extractNodeCredential(node: CanvasNode): CredentialRef | undefined {
  const data = (node.data ?? {}) as { credential?: unknown };
  const candidate = data.credential;
  if (!candidate) return undefined;
  if (isCredentialRef(candidate)) {
    return { ...candidate };
  }
  return undefined;
}
>>>>>>> 3579ffd8

// Convert Canvas graph to worker payload
export function canvasToWorkerWorkflow(
  workflowId: UUID,
  executionId: UUID,
  nodes: CanvasNode[],
  edges: RFEdge[],
): WorkerWorkflow {
  // Exclude unsupported types from worker payload for now (e.g., agent)
  const supported = new Set(["trigger", "if", "http", "smtp"]);
  const filteredNodes = nodes.filter((n) => supported.has(n.type));

  const missingCredentials: Array<{ id: UUID; type: string }> = [];

  const workerNodes: WorkerNode[] = filteredNodes.map((n) => {
    const credential = extractNodeCredential(n);
    if (nodeTypeRequiresCredential(n.type) && !credential) {
      missingCredentials.push({ id: n.id, type: n.type });
    }

    return {
      id: n.id,
      name: nodeName(n),
      trigger: n.type === "trigger",
      type: toWorkerType(n.type),
      parameters: toWorkerParameters(n, edges),
      credentials: credential,
      output: {},
    };
  });

  if (missingCredentials.length > 0) {
    throw new MissingNodeCredentialsError(missingCredentials);
  }

  const workerEdges: WorkerEdge[] = edges
    .filter(
      (e) =>
        filteredNodes.some((n) => n.id === e.source) &&
        filteredNodes.some((n) => n.id === e.target),
    )
    .map((e) => ({ id: e.id, src: String(e.source), dst: String(e.target) }));

  return {
    workflow_id: workflowId,
    execution_id: executionId,
    nodes: workerNodes,
    edges: workerEdges,
  };
}

// Convert Canvas graph to a workflow_data blueprint (stored in API)
export function canvasToWorkflowData(
  nodes: CanvasNode[],
  edges: RFEdge[],
): { nodes: WorkflowNode[]; edges: WorkflowEdge[] } {
  const missingCredentials: Array<{ id: UUID; type: string }> = [];

  const blueprintNodes: WorkflowNode[] = nodes.map((n) => {
    const credential = extractNodeCredential(n);
    if (nodeTypeRequiresCredential(n.type) && !credential) {
      missingCredentials.push({ id: n.id, type: n.type });
    }

    return {
      id: n.id,
      name: nodeName(n),
      trigger: n.type === "trigger",
      type: toWorkerType(n.type), // store canonical type to simplify future use
      parameters: toWorkerParameters(n, edges),
      output: {},
      position: [n.position.x, n.position.y],
      credentials: credential,
    };
  });

  const blueprintEdges: WorkflowEdge[] = edges.map((e) => ({
    id: e.id,
    src: String(e.source),
    dst: String(e.target),
    label: (e as RFEdge & { label?: string }).label,
  }));

  if (missingCredentials.length > 0) {
    throw new MissingNodeCredentialsError(missingCredentials);
  }

  return { nodes: blueprintNodes, edges: blueprintEdges };
}

// Convert stored workflow_data blueprint back to Canvas graph for editing
export function workflowDataToCanvas(data: {
  nodes?: WorkflowNode[];
  edges?: WorkflowEdge[];
}): { nodes: CanvasNode[]; edges: RFEdge[] } {
  const nodes: CanvasNode[] = (data.nodes ?? []).map((n) => {
    const [x, y] = (n.position ?? [100, 100]) as [number, number];
    // Map canonical type back to canvas palette names
    const canvasType =
      n.type === "conditional"
        ? "if"
        : n.type === "ManualTrigger"
          ? "trigger"
          : n.type;
<<<<<<< HEAD

    const baseData = { label: n.name } as CanvasNode["data"];
    const params = (n.parameters ?? {}) as Record<string, unknown>;

    const hydrateDataForNode =
      nodeHydrators[canvasType as CanvasNode["type"]] ??
      ((existing) => existing);
    const dataForNode = hydrateDataForNode(baseData, params);

=======
    const credentials = n.credentials ? { ...n.credentials } : undefined;
>>>>>>> 3579ffd8
    return {
      id: n.id,
      type: canvasType as CanvasNode["type"],
      position: { x, y },
<<<<<<< HEAD
      data: dataForNode,
=======
      data: {
        label: n.name,
        ...(credentials ? { credential: credentials } : {}),
      },
>>>>>>> 3579ffd8
    } as CanvasNode;
  });

  const edges: RFEdge[] = (data.edges ?? []).map((e) => {
    const edge: RFEdge = {
      id: e.id,
      source: e.src,
      target: e.dst,
      type: "default",
      label: e.label,
    } as RFEdge;

    if (e.label === "true" || e.label === "false") {
      const isTrue = e.label === "true";
      (edge as RFEdge & { sourceHandle?: string }).sourceHandle = e.label;
      (edge as RFEdge & { labelStyle?: CSSProperties }).labelStyle = {
        fill: "white",
        fontWeight: 600,
      };
      (edge as RFEdge & { labelShowBg?: boolean }).labelShowBg = true;
      (edge as RFEdge & { labelBgStyle?: CSSProperties }).labelBgStyle = {
        fill: isTrue ? "hsl(142 70% 45%)" : "hsl(0 70% 50%)",
      };
      (edge as RFEdge & { labelBgPadding?: [number, number] }).labelBgPadding = [
        2,
        6,
      ];
      (edge as RFEdge & { labelBgBorderRadius?: number }).labelBgBorderRadius = 4;
    }

    return edge;
  });

  return { nodes, edges };
}<|MERGE_RESOLUTION|>--- conflicted
+++ resolved
@@ -207,7 +207,6 @@
   }
 }
 
-<<<<<<< HEAD
 type NodeHydrator = (
   base: CanvasNode["data"],
   params: Record<string, unknown>,
@@ -266,7 +265,7 @@
     return smtpData;
   },
 };
-=======
+
 function extractNodeCredential(node: CanvasNode): CredentialRef | undefined {
   const data = (node.data ?? {}) as { credential?: unknown };
   const candidate = data.credential;
@@ -276,7 +275,6 @@
   }
   return undefined;
 }
->>>>>>> 3579ffd8
 
 // Convert Canvas graph to worker payload
 export function canvasToWorkerWorkflow(
@@ -381,31 +379,21 @@
         : n.type === "ManualTrigger"
           ? "trigger"
           : n.type;
-<<<<<<< HEAD
-
-    const baseData = { label: n.name } as CanvasNode["data"];
+    const credentials = n.credentials ? { ...n.credentials } : undefined;
+    const baseData = {
+      label: n.name,
+      ...(credentials ? { credential: credentials } : {}),
+    } as CanvasNode["data"];
     const params = (n.parameters ?? {}) as Record<string, unknown>;
-
     const hydrateDataForNode =
       nodeHydrators[canvasType as CanvasNode["type"]] ??
       ((existing) => existing);
     const dataForNode = hydrateDataForNode(baseData, params);
-
-=======
-    const credentials = n.credentials ? { ...n.credentials } : undefined;
->>>>>>> 3579ffd8
     return {
       id: n.id,
       type: canvasType as CanvasNode["type"],
       position: { x, y },
-<<<<<<< HEAD
       data: dataForNode,
-=======
-      data: {
-        label: n.name,
-        ...(credentials ? { credential: credentials } : {}),
-      },
->>>>>>> 3579ffd8
     } as CanvasNode;
   });
 
