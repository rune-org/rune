--- conflicted
+++ resolved
@@ -142,15 +142,12 @@
 export type SmtpData = NodeDataMap["smtp"];
 export type AgentData = NodeDataMap["agent"];
 export type TriggerData = NodeDataMap["trigger"];
-<<<<<<< HEAD
 export type ScheduledData = NodeDataMap["scheduled"];
-=======
 export type WaitData = NodeDataMap["wait"];
 export type EditData = NodeDataMap["edit"];
 export type SplitData = NodeDataMap["split"];
 export type AggregatorData = NodeDataMap["aggregator"];
 export type MergeData = NodeDataMap["merge"];
->>>>>>> d0e720b5
 
 export type CanvasEdge = Edge;
 
