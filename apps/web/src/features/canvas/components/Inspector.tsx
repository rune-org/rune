--- conflicted
+++ resolved
@@ -26,15 +26,12 @@
 import { HttpInspector } from "./inspectors/HttpInspector";
 import { SmtpInspector } from "./inspectors/SmtpInspector";
 import { SwitchInspector } from "./inspectors/SwitchInspector";
-<<<<<<< HEAD
 import { RuntimeDataPanel } from "./inspectors/RuntimeDataPanel";
 import { Tabs, TabsContent, TabsList, TabsTrigger } from "@/components/ui/tabs";
-=======
 import { WaitInspector } from "./inspectors/WaitInspector";
 import { EditInspector } from "./inspectors/EditInspector";
 import { SplitInspector } from "./inspectors/SplitInspector";
 import { MergeInspector } from "./inspectors/MergeInspector";
->>>>>>> f1b93527
 import { toast } from "@/components/ui/toast";
 import { Activity } from "lucide-react";
 
