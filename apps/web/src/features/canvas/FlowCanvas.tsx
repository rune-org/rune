--- conflicted
+++ resolved
@@ -360,15 +360,7 @@
         onEdgesChange={onEdgesChange}
         onConnect={onConnect}
         onSelectionChange={onSelectionChange}
-<<<<<<< HEAD
-        onNodeDoubleClick={(_evt, node) => {
-          // select and open expanded inspector on double click (select only;
-          // Inspector controls its own expanded state in the provided version).
-          setSelectedNodeId(node.id as string);
-        }}
-=======
-        onNodeDoubleClick={() => setIsInspectorExpanded(true)}
->>>>>>> e6c46f0c
+        onNodeDoubleClick={() => setIsInspectorExpanded(true)} // <-- open inspector
         onInit={(inst) => (rfInstanceRef.current = inst)}
         onPaneClick={() => setSelectedNodeId(null)}
       >
