--- conflicted
+++ resolved
@@ -643,8 +643,6 @@
           title: Is Active
       type: object
       title: AdminUserUpdate
-<<<<<<< HEAD
-=======
     ApiResponse_CredentialResponse_:
       properties:
         success:
@@ -664,7 +662,6 @@
       required:
       - data
       title: ApiResponse[CredentialResponse]
->>>>>>> 4002c6a7
     ApiResponse_List_TemplateSummary__:
       properties:
         success:
