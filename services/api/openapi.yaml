--- conflicted
+++ resolved
@@ -235,8 +235,6 @@
             application/json:
               schema:
                 $ref: '#/components/schemas/HTTPValidationError'
-<<<<<<< HEAD
-=======
   /workflows/{workflow_id}/status:
     put:
       tags:
@@ -275,7 +273,6 @@
             application/json:
               schema:
                 $ref: '#/components/schemas/HTTPValidationError'
->>>>>>> d0e720b5
   /workflows/{workflow_id}/name:
     put:
       tags:
@@ -3012,8 +3009,6 @@
       required:
       - name
       title: WorkflowUpdateName
-<<<<<<< HEAD
-=======
     WorkflowUpdateStatus:
       properties:
         is_active:
@@ -3023,7 +3018,6 @@
       required:
       - is_active
       title: WorkflowUpdateStatus
->>>>>>> d0e720b5
   securitySchemes:
     OAuth2PasswordBearer:
       type: oauth2
