openapi: 3.1.0
info:
  title: Rune API
  version: 0.0.0
paths:
  /auth/login:
    post:
      tags:
      - Authentication
      summary: User login
      description: Authenticate user with email and password. Returns access and refresh
        tokens, and sets an HTTP-only cookie.
      operationId: login_auth_login_post
      requestBody:
        content:
          application/json:
            schema:
              $ref: '#/components/schemas/LoginRequest'
        required: true
      responses:
        '200':
          description: Successful Response
          content:
            application/json:
              schema:
                $ref: '#/components/schemas/ApiResponse_TokenResponse_'
        '422':
          description: Validation Error
          content:
            application/json:
              schema:
                $ref: '#/components/schemas/HTTPValidationError'
  /auth/refresh:
    post:
      tags:
      - Authentication
      summary: Refresh access token
      description: Generate a new access token using a valid refresh token. The refresh
        token remains unchanged.
      operationId: refresh_auth_refresh_post
      requestBody:
        content:
          application/json:
            schema:
              $ref: '#/components/schemas/RefreshRequest'
        required: true
      responses:
        '200':
          description: Successful Response
          content:
            application/json:
              schema:
                $ref: '#/components/schemas/ApiResponse_TokenResponse_'
        '422':
          description: Validation Error
          content:
            application/json:
              schema:
                $ref: '#/components/schemas/HTTPValidationError'
  /auth/logout:
    post:
      tags:
      - Authentication
      summary: User logout
      description: Logout the current user by revoking their refresh token and clearing
        the authentication cookie.
      operationId: logout_auth_logout_post
      responses:
        '200':
          description: Successful Response
          content:
            application/json:
              schema:
                $ref: '#/components/schemas/ApiResponse_NoneType_'
  /auth/first-time-setup:
    get:
      tags:
      - Authentication
      summary: Check first-time setup status
      description: Check if the system requires first-time admin setup. Returns true
        if no users exist.
      operationId: check_first_time_setup_auth_first_time_setup_get
      responses:
        '200':
          description: Successful Response
          content:
            application/json:
              schema:
                $ref: '#/components/schemas/ApiResponse_FirstTimeSetupStatus_'
  /auth/first-admin-signup:
    post:
      tags:
      - Authentication
      summary: First-time admin signup
      description: Create the first admin account. Only available when no users exist
        in the system. Includes race condition protection.
      operationId: first_admin_signup_auth_first_admin_signup_post
      requestBody:
        content:
          application/json:
            schema:
              $ref: '#/components/schemas/FirstAdminSignupRequest'
        required: true
      responses:
        '200':
          description: Successful Response
          content:
            application/json:
              schema:
                $ref: '#/components/schemas/ApiResponse_FirstAdminSignupResponse_'
        '422':
          description: Validation Error
          content:
            application/json:
              schema:
                $ref: '#/components/schemas/HTTPValidationError'
  /workflows/:
    get:
      tags:
      - Workflows
      summary: List Workflows
      description: 'List all workflows accessible by the current user.


        Use `include_schedule=true` to get schedule information in a single query.

        This is more efficient than fetching schedules separately for each workflow.'
      operationId: list_workflows_workflows__get
      parameters:
      - name: include_schedule
        in: query
        required: false
        schema:
          type: boolean
          description: Include schedule information for scheduled workflows
          default: false
          title: Include Schedule
        description: Include schedule information for scheduled workflows
      responses:
        '200':
          description: Successful Response
          content:
            application/json:
              schema:
                $ref: '#/components/schemas/ApiResponse_list_WorkflowListItem__'
        '422':
          description: Validation Error
          content:
            application/json:
              schema:
                $ref: '#/components/schemas/HTTPValidationError'
    post:
      tags:
      - Workflows
      summary: Create Workflow
      description: 'Create a new workflow.


        Automatically detects trigger type from workflow_data:

        - If workflow contains schedule configuration in trigger node, creates schedule
        automatically

        - If workflow contains webhook configuration, sets up webhook trigger

        - Otherwise, workflow is manual-only'
      operationId: create_workflow_workflows__post
      requestBody:
        required: true
        content:
          application/json:
            schema:
              $ref: '#/components/schemas/WorkflowCreate'
      responses:
        '201':
          description: Successful Response
          content:
            application/json:
              schema:
                $ref: '#/components/schemas/ApiResponse_WorkflowDetail_'
        '422':
          description: Validation Error
          content:
            application/json:
              schema:
                $ref: '#/components/schemas/HTTPValidationError'
  /workflows/{workflow_id}:
    get:
      tags:
      - Workflows
      summary: Get Workflow
      description: 'Get a specific workflow by ID.


        **Requires:** VIEW permission (OWNER, EDITOR, or VIEWER)'
      operationId: get_workflow_workflows__workflow_id__get
      parameters:
      - name: workflow_id
        in: path
        required: true
        schema:
          type: integer
          title: Workflow Id
      responses:
        '200':
          description: Successful Response
          content:
            application/json:
              schema:
                $ref: '#/components/schemas/ApiResponse_WorkflowDetail_'
        '422':
          description: Validation Error
          content:
            application/json:
              schema:
                $ref: '#/components/schemas/HTTPValidationError'
    delete:
      tags:
      - Workflows
      summary: Delete Workflow
      description: 'Delete a workflow.


        **Requires:** DELETE permission (OWNER only)


        Automatically deletes associated schedule if it exists.'
      operationId: delete_workflow_workflows__workflow_id__delete
      parameters:
      - name: workflow_id
        in: path
        required: true
        schema:
          type: integer
          title: Workflow Id
      responses:
        '204':
          description: Successful Response
        '422':
          description: Validation Error
          content:
            application/json:
              schema:
                $ref: '#/components/schemas/HTTPValidationError'
  /workflows/{workflow_id}/name:
    put:
      tags:
      - Workflows
      summary: Update Name
      description: 'Update workflow name.


        **Requires:** EDIT permission (OWNER or EDITOR)'
      operationId: update_name_workflows__workflow_id__name_put
      parameters:
      - name: workflow_id
        in: path
        required: true
        schema:
          type: integer
          title: Workflow Id
      requestBody:
        required: true
        content:
          application/json:
            schema:
              $ref: '#/components/schemas/WorkflowUpdateName'
      responses:
        '200':
          description: Successful Response
          content:
            application/json:
              schema:
                $ref: '#/components/schemas/ApiResponse_WorkflowDetail_'
        '422':
          description: Validation Error
          content:
            application/json:
              schema:
                $ref: '#/components/schemas/HTTPValidationError'
  /workflows/{workflow_id}/data:
    put:
      tags:
      - Workflows
      summary: Update Workflow Data
      description: 'Update workflow data/definition.


        **Requires:** EDIT permission (OWNER or EDITOR)


        Automatically manages schedule based on workflow_data:

        - Creates schedule if workflow_data contains schedule configuration

        - Updates existing schedule if configuration changed

        - Deletes schedule if schedule configuration removed'
      operationId: update_workflow_data_workflows__workflow_id__data_put
      parameters:
      - name: workflow_id
        in: path
        required: true
        schema:
          type: integer
          title: Workflow Id
      requestBody:
        required: true
        content:
          application/json:
            schema:
              $ref: '#/components/schemas/WorkflowUpdateData'
      responses:
        '200':
          description: Successful Response
          content:
            application/json:
              schema:
                $ref: '#/components/schemas/ApiResponse_WorkflowDetail_'
        '422':
          description: Validation Error
          content:
            application/json:
              schema:
                $ref: '#/components/schemas/HTTPValidationError'
  /workflows/{workflow_id}/run:
    post:
      tags:
      - Workflows
      summary: Run Workflow
      description: 'Queue a workflow for execution.


        Verifies the workflow exists and user has execute permission (OWNER or EDITOR),

        resolves all credential references in workflow nodes,

        then publishes a run message to RabbitMQ containing workflow details with
        resolved credentials.


        Returns execution_id for tracking the execution.


        **Requires:** EXECUTE permission (OWNER or EDITOR, not VIEWER)'
      operationId: run_workflow_workflows__workflow_id__run_post
      parameters:
      - name: workflow_id
        in: path
        required: true
        schema:
          type: integer
          title: Workflow Id
      responses:
        '200':
          description: Successful Response
          content:
            application/json:
              schema:
                $ref: '#/components/schemas/ApiResponse_str_'
        '422':
          description: Validation Error
          content:
            application/json:
              schema:
                $ref: '#/components/schemas/HTTPValidationError'
  /workflows/{workflow_id}/share:
    post:
      tags:
      - Workflow Permissions
      summary: Share workflow with another user
      description: 'Share workflow with another user.


        Only the workflow owner may share access with other users. The

        granted role must be EDITOR or VIEWER - OWNER cannot be granted through

        the share endpoint.


        Requires: SHARE permission (owner or admin)


        Permissions:

        - OWNER: can share workflows

        - EDITOR: cannot share workflows

        - VIEWER: cannot share workflows

        - ADMIN: can share workflows (bypass)'
      operationId: share_workflow_workflows__workflow_id__share_post
      parameters:
      - name: workflow_id
        in: path
        required: true
        schema:
          type: integer
          title: Workflow Id
      requestBody:
        required: true
        content:
          application/json:
            schema:
              $ref: '#/components/schemas/WorkflowShareRequest'
      responses:
        '200':
          description: Successful Response
          content:
            application/json:
              schema:
                $ref: '#/components/schemas/ApiResponse_WorkflowShareResponse_'
        '422':
          description: Validation Error
          content:
            application/json:
              schema:
                $ref: '#/components/schemas/HTTPValidationError'
  /workflows/{workflow_id}/share/{user_id}:
    delete:
      tags:
      - Workflow Permissions
      summary: Revoke user's access to workflow
      description: 'Revoke user''s access to workflow.


        Only the workflow owner may revoke a user''s access; revoking the

        owner''s own access is not allowed.


        Requires: SHARE permission (owner or admin)


        Permissions:

        - OWNER: can revoke access

        - EDITOR: cannot revoke access

        - VIEWER: cannot revoke access

        - ADMIN: can revoke access (bypass)'
      operationId: revoke_access_workflows__workflow_id__share__user_id__delete
      parameters:
      - name: user_id
        in: path
        required: true
        schema:
          type: integer
          title: User Id
      - name: workflow_id
        in: path
        required: true
        schema:
          type: integer
          title: Workflow Id
      responses:
        '200':
          description: Successful Response
          content:
            application/json:
              schema:
                $ref: '#/components/schemas/ApiResponse_WorkflowShareResponse_'
        '422':
          description: Validation Error
          content:
            application/json:
              schema:
                $ref: '#/components/schemas/HTTPValidationError'
  /workflows/{workflow_id}/permissions:
    get:
      tags:
      - Workflow Permissions
      summary: List all users with access to workflow
      description: 'List all users who have access to this workflow.


        Any user with access (owner, editor, or viewer) can list who has

        access to the workflow.


        Requires: VIEW permission (owner/editor/viewer or admin)


        Permissions:

        - OWNER: can view permissions

        - EDITOR: can view permissions

        - VIEWER: can view permissions

        - ADMIN: can view permissions (bypass)'
      operationId: list_workflow_permissions_workflows__workflow_id__permissions_get
      parameters:
      - name: workflow_id
        in: path
        required: true
        schema:
          type: integer
          title: Workflow Id
      responses:
        '200':
          description: Successful Response
          content:
            application/json:
              schema:
                $ref: '#/components/schemas/ApiResponse_WorkflowPermissionListResponse_'
        '422':
          description: Validation Error
          content:
            application/json:
              schema:
                $ref: '#/components/schemas/HTTPValidationError'
  /workflows/{workflow_id}/permissions/{user_id}:
    patch:
      tags:
      - Workflow Permissions
      summary: Update user's role for workflow
      description: 'Update a user''s role for a workflow.


        Only the workflow owner may update other users'' roles. This endpoint

        cannot transfer or grant OWNER role.


        Requires: SHARE permission (owner or admin)


        Permissions:

        - OWNER: can update roles

        - EDITOR: cannot update roles

        - VIEWER: cannot update roles

        - ADMIN: can update roles (bypass)'
      operationId: update_user_role_workflows__workflow_id__permissions__user_id__patch
      parameters:
      - name: user_id
        in: path
        required: true
        schema:
          type: integer
          title: User Id
      - name: workflow_id
        in: path
        required: true
        schema:
          type: integer
          title: Workflow Id
      requestBody:
        required: true
        content:
          application/json:
            schema:
              $ref: '#/components/schemas/WorkflowRoleUpdateRequest'
      responses:
        '200':
          description: Successful Response
          content:
            application/json:
              schema:
                $ref: '#/components/schemas/ApiResponse_WorkflowShareResponse_'
        '422':
          description: Validation Error
          content:
            application/json:
              schema:
                $ref: '#/components/schemas/HTTPValidationError'
  /templates/:
    get:
      tags:
      - Templates
      summary: List Templates
      description: Get all templates accessible to the current user (public + their
        own).
      operationId: list_templates_templates__get
      responses:
        '200':
          description: Successful Response
          content:
            application/json:
              schema:
                $ref: '#/components/schemas/ApiResponse_List_TemplateSummary__'
    post:
      tags:
      - Templates
      summary: Create Template
      description: Create a new template.
      operationId: create_template_templates__post
      requestBody:
        content:
          application/json:
            schema:
              $ref: '#/components/schemas/TemplateCreate'
        required: true
      responses:
        '201':
          description: Successful Response
          content:
            application/json:
              schema:
                $ref: '#/components/schemas/ApiResponse_TemplateDetail_'
        '422':
          description: Validation Error
          content:
            application/json:
              schema:
                $ref: '#/components/schemas/HTTPValidationError'
  /templates/{template_id}:
    get:
      tags:
      - Templates
      summary: Get Template
      description: Get a specific template by ID.
      operationId: get_template_templates__template_id__get
      parameters:
      - name: template_id
        in: path
        required: true
        schema:
          type: integer
          title: Template Id
      responses:
        '200':
          description: Successful Response
          content:
            application/json:
              schema:
                $ref: '#/components/schemas/ApiResponse_TemplateDetail_'
        '422':
          description: Validation Error
          content:
            application/json:
              schema:
                $ref: '#/components/schemas/HTTPValidationError'
    delete:
      tags:
      - Templates
      summary: Delete Template
      description: Delete a template.
      operationId: delete_template_templates__template_id__delete
      parameters:
      - name: template_id
        in: path
        required: true
        schema:
          type: integer
          title: Template Id
      responses:
        '204':
          description: Successful Response
        '422':
          description: Validation Error
          content:
            application/json:
              schema:
                $ref: '#/components/schemas/HTTPValidationError'
  /templates/{template_id}/use:
    post:
      tags:
      - Templates
      summary: Use Template
      description: Mark a template as used (increment usage count) and return its
        workflow data.
      operationId: use_template_templates__template_id__use_post
      parameters:
      - name: template_id
        in: path
        required: true
        schema:
          type: integer
          title: Template Id
      responses:
        '200':
          description: Successful Response
          content:
            application/json:
              schema:
                $ref: '#/components/schemas/ApiResponse_TemplateWorkflowData_'
        '422':
          description: Validation Error
          content:
            application/json:
              schema:
                $ref: '#/components/schemas/HTTPValidationError'
  /users/:
    get:
      tags:
      - Users
      summary: Get all users
      description: Retrieve a list of all users in the system
      operationId: get_all_users_users__get
      responses:
        '200':
          description: Successful Response
          content:
            application/json:
              schema:
                $ref: '#/components/schemas/ApiResponse_list_UserResponse__'
    post:
      tags:
      - Users
      summary: Create a new user
      description: Create a new user account. Email must be unique.
      operationId: create_user_users__post
      requestBody:
        content:
          application/json:
            schema:
              $ref: '#/components/schemas/UserCreate'
        required: true
      responses:
        '201':
          description: Successful Response
          content:
            application/json:
              schema:
                $ref: '#/components/schemas/ApiResponse_CreateUserResponse_'
        '422':
          description: Validation Error
          content:
            application/json:
              schema:
                $ref: '#/components/schemas/HTTPValidationError'
  /users/{user_id}:
    get:
      tags:
      - Users
      summary: Admin gets user by ID
      description: Admin retrieves a single user by their id.
      operationId: get_user_by_id_users__user_id__get
      parameters:
      - name: user_id
        in: path
        required: true
        schema:
          type: integer
          title: User Id
      responses:
        '200':
          description: Successful Response
          content:
            application/json:
              schema:
                $ref: '#/components/schemas/ApiResponse_UserResponse_'
        '422':
          description: Validation Error
          content:
            application/json:
              schema:
                $ref: '#/components/schemas/HTTPValidationError'
    put:
      tags:
      - Users
      summary: Admin updates user
      description: Admin can update an existing user's information excluding its password.
      operationId: update_user_users__user_id__put
      parameters:
      - name: user_id
        in: path
        required: true
        schema:
          type: integer
          title: User Id
      requestBody:
        required: true
        content:
          application/json:
            schema:
              $ref: '#/components/schemas/AdminUserUpdate'
      responses:
        '200':
          description: Successful Response
          content:
            application/json:
              schema:
                $ref: '#/components/schemas/ApiResponse_UserResponse_'
        '422':
          description: Validation Error
          content:
            application/json:
              schema:
                $ref: '#/components/schemas/HTTPValidationError'
    delete:
      tags:
      - Users
      summary: Delete user
      description: Permanently delete a user from the system.
      operationId: delete_user_users__user_id__delete
      parameters:
      - name: user_id
        in: path
        required: true
        schema:
          type: integer
          title: User Id
      responses:
        '204':
          description: Successful Response
        '422':
          description: Validation Error
          content:
            application/json:
              schema:
                $ref: '#/components/schemas/HTTPValidationError'
  /users/{user_id}/reset-password:
    post:
      tags:
      - Users
      summary: Admin resets user password
      description: Admin generates a temporary password for a user. User must change
        it.
      operationId: reset_user_password_users__user_id__reset_password_post
      parameters:
      - name: user_id
        in: path
        required: true
        schema:
          type: integer
          title: User Id
      responses:
        '200':
          description: Successful Response
          content:
            application/json:
              schema:
                $ref: '#/components/schemas/ApiResponse_AdminPasswordResetResponse_'
        '422':
          description: Validation Error
          content:
            application/json:
              schema:
                $ref: '#/components/schemas/HTTPValidationError'
  /profile/me:
    get:
      tags:
      - Profile
      summary: Get my profile
      description: Retrieve the user's own profile info.
      operationId: get_my_profile_profile_me_get
      responses:
        '200':
          description: Successful Response
          content:
            application/json:
              schema:
                $ref: '#/components/schemas/ApiResponse_UserResponse_'
    put:
      tags:
      - Profile
      summary: Update my profile
      description: Update your own profile info.
      operationId: update_my_profile_profile_me_put
      requestBody:
        content:
          application/json:
            schema:
              $ref: '#/components/schemas/ProfileUpdate'
        required: true
      responses:
        '200':
          description: Successful Response
          content:
            application/json:
              schema:
                $ref: '#/components/schemas/ApiResponse_UserResponse_'
        '422':
          description: Validation Error
          content:
            application/json:
              schema:
                $ref: '#/components/schemas/HTTPValidationError'
  /profile/me/change-password:
    post:
      tags:
      - Profile
      summary: Change my password
      description: Change your own password. Requires verification of old password.
        Returns a new access token.
      operationId: change_my_password_profile_me_change_password_post
      requestBody:
        content:
          application/json:
            schema:
              $ref: '#/components/schemas/UserPasswordChange'
        required: true
      responses:
        '200':
          description: Successful Response
          content:
            application/json:
              schema:
                $ref: '#/components/schemas/ApiResponse_UserPasswordChangeResponse_'
        '422':
          description: Validation Error
          content:
            application/json:
              schema:
                $ref: '#/components/schemas/HTTPValidationError'
  /users/sharing:
    get:
      tags:
      - Users
      summary: List users for sharing
      description: Get a list of users available for sharing credentials/workflows.
        Returns minimal user info and excludes the current user.
      operationId: list_users_for_sharing_users_sharing_get
      responses:
        '200':
          description: Successful Response
          content:
            application/json:
              schema:
                $ref: '#/components/schemas/ApiResponse_list_UserBasicInfo__'
  /credentials/:
    get:
      tags:
      - credentials
      summary: List all accessible credentials
      description: 'List all credentials you have access to.


        Admins see all credentials in the system. Regular users see credentials

        they own or that have been shared with them. Each credential includes

        permission flags indicating what actions you can perform.


        Permissions:

        - OWNER: can view own credentials

        - ADMIN: can view all credentials

        - SHARED USER: can view shared credentials'
      operationId: list_credentials_credentials__get
      responses:
        '200':
          description: Successful Response
          content:
            application/json:
              schema:
                $ref: '#/components/schemas/ApiResponse_list_CredentialResponse__'
    post:
      tags:
      - credentials
      summary: Create a new credential
      description: 'Create a new credential with encrypted data.


        The credential data will be encrypted before storage and you will

        become the owner of this credential.


        Permissions:

        - OWNER: (you become the owner upon creation)

        - ADMIN: can create credentials

        - USER: can create credentials'
      operationId: create_credential_credentials__post
      requestBody:
        content:
          application/json:
            schema:
              $ref: '#/components/schemas/CredentialCreate'
        required: true
      responses:
        '201':
          description: Successful Response
          content:
            application/json:
              schema:
                $ref: '#/components/schemas/ApiResponse_CredentialResponse_'
        '422':
          description: Validation Error
          content:
            application/json:
              schema:
                $ref: '#/components/schemas/HTTPValidationError'
  /credentials/dropdown:
    get:
      tags:
      - credentials
      summary: List credentials for dropdown selection
      description: 'List all accessible credentials in simplified format for dropdowns.


        Admins see all credentials. Regular users see credentials they own

        or that are shared with them.


        Permissions:

        - OWNER: can view own credentials

        - ADMIN: can view all credentials

        - SHARED USER: can view shared credentials'
      operationId: list_credentials_dropdown_credentials_dropdown_get
      responses:
        '200':
          description: Successful Response
          content:
            application/json:
              schema:
                $ref: '#/components/schemas/ApiResponse_list_CredentialResponseDropDown__'
  /credentials/{credential_id}:
    get:
      tags:
      - credentials
      summary: Get a specific credential
      description: 'Get details of a specific credential.


        You must be the owner, have the credential shared with you, or be

        an admin to access this credential.


        Permissions:

        - OWNER: can view own credential

        - ADMIN: can view any credential

        - SHARED USER: can view shared credential'
      operationId: get_credential_credentials__credential_id__get
      parameters:
      - name: credential_id
        in: path
        required: true
        schema:
          type: integer
          title: Credential Id
      responses:
        '200':
          description: Successful Response
          content:
            application/json:
              schema:
                $ref: '#/components/schemas/ApiResponse_CredentialResponse_'
        '422':
          description: Validation Error
          content:
            application/json:
              schema:
                $ref: '#/components/schemas/HTTPValidationError'
    patch:
      tags:
      - credentials
      summary: Update a credential
      description: 'Partially update a credential.


        You only need to send the fields you want to update (name, credential_type,

        or credential_data). Fields not included in the request will remain unchanged.


        Only the credential owner and admins can edit credentials. Shared

        users cannot edit credentials even if they have access.


        Permissions:

        - OWNER: can update own credential

        - ADMIN: can update any credential

        - SHARED USER: cannot update'
      operationId: update_credential_credentials__credential_id__patch
      parameters:
      - name: credential_id
        in: path
        required: true
        schema:
          type: integer
          title: Credential Id
      requestBody:
        required: true
        content:
          application/json:
            schema:
              $ref: '#/components/schemas/CredentialUpdate'
      responses:
        '200':
          description: Successful Response
          content:
            application/json:
              schema:
                $ref: '#/components/schemas/ApiResponse_CredentialResponse_'
        '422':
          description: Validation Error
          content:
            application/json:
              schema:
                $ref: '#/components/schemas/HTTPValidationError'
    delete:
      tags:
      - credentials
      summary: Delete a credential
      description: 'Delete a credential.


        Only the credential owner and admins can delete credentials. This

        will also remove all shares of this credential.


        Permissions:

        - OWNER: can delete own credential

        - ADMIN: can delete any credential

        - SHARED USER: cannot delete'
      operationId: delete_credential_credentials__credential_id__delete
      parameters:
      - name: credential_id
        in: path
        required: true
        schema:
          type: integer
          title: Credential Id
      responses:
        '204':
          description: Successful Response
        '422':
          description: Validation Error
          content:
            application/json:
              schema:
                $ref: '#/components/schemas/HTTPValidationError'
  /credentials/{credential_id}/share:
    post:
      tags:
      - credentials
      summary: Share a credential with another user
      description: 'Share a credential with another user.


        Only the credential owner can share credentials. Admins cannot share

        credentials they don''t own. The shared user will be able to view and

        use the credential in workflows.


        Permissions:

        - OWNER: can share own credential

        - ADMIN: cannot share others'' credentials

        - SHARED USER: cannot share'
      operationId: share_credential_credentials__credential_id__share_post
      parameters:
      - name: credential_id
        in: path
        required: true
        schema:
          type: integer
          title: Credential Id
      requestBody:
        required: true
        content:
          application/json:
            schema:
              $ref: '#/components/schemas/CredentialShare'
      responses:
        '201':
          description: Successful Response
          content:
            application/json:
              schema:
                $ref: '#/components/schemas/ApiResponse_CredentialShareInfo_'
        '422':
          description: Validation Error
          content:
            application/json:
              schema:
                $ref: '#/components/schemas/HTTPValidationError'
  /credentials/{credential_id}/share/{user_id}:
    delete:
      tags:
      - credentials
      summary: Revoke credential access from a user
      description: 'Revoke a user''s access to a credential.


        The credential owner can revoke access from any user. Admins can also

        revoke access for oversight purposes. Shared users can only revoke their

        own access.


        Permissions:

        - OWNER: can revoke access from any user

        - ADMIN: can revoke access from any user (oversight)

        - SHARED USER: can only revoke their own access (user_id must be their own)'
      operationId: revoke_credential_access_credentials__credential_id__share__user_id__delete
      parameters:
      - name: credential_id
        in: path
        required: true
        schema:
          type: integer
          title: Credential Id
      - name: user_id
        in: path
        required: true
        schema:
          type: integer
          title: User Id
      responses:
        '204':
          description: Successful Response
        '422':
          description: Validation Error
          content:
            application/json:
              schema:
                $ref: '#/components/schemas/HTTPValidationError'
  /credentials/{credential_id}/shares:
    get:
      tags:
      - credentials
      summary: List users who have access to a credential
      description: 'List all users who have been granted access to this credential.


        The credential owner can view shares. Admins can also view shares

        for oversight purposes but cannot create new shares.


        Permissions:

        - OWNER: can view shares

        - ADMIN: can view shares (oversight)

        - SHARED USER: cannot view shares'
      operationId: list_credential_shares_credentials__credential_id__shares_get
      parameters:
      - name: credential_id
        in: path
        required: true
        schema:
          type: integer
          title: Credential Id
      responses:
        '200':
          description: Successful Response
          content:
            application/json:
              schema:
                $ref: '#/components/schemas/ApiResponse_list_CredentialShareInfo__'
        '422':
          description: Validation Error
          content:
            application/json:
              schema:
                $ref: '#/components/schemas/HTTPValidationError'
  /credentials/{credential_id}/my-share:
    get:
      tags:
      - credentials
      summary: Get your own share info for a credential
      description: 'Get your own share info for a credential that has been shared
        with you.


        This endpoint allows shared users to see when the credential was shared

        with them and who shared it.'
      operationId: get_my_share_info_credentials__credential_id__my_share_get
      parameters:
      - name: credential_id
        in: path
        required: true
        schema:
          type: integer
          title: Credential Id
      responses:
        '200':
          description: Successful Response
          content:
            application/json:
              schema:
                $ref: '#/components/schemas/ApiResponse_CredentialShareInfo_'
        '422':
          description: Validation Error
          content:
            application/json:
              schema:
                $ref: '#/components/schemas/HTTPValidationError'
  /workflows/{workflow_id}/docs:
    post:
      tags:
      - Workflows
      summary: Generate Workflow Docs
      description: Generate documentation for the specified workflow.
      operationId: generate_workflow_docs_workflows__workflow_id__docs_post
      parameters:
      - name: workflow_id
        in: path
        required: true
        schema:
          type: integer
          title: Workflow Id
      requestBody:
        required: true
        content:
          application/json:
            schema:
              $ref: '#/components/schemas/GenerateWorkflowDocsRequest'
      responses:
        '200':
          description: Successful Response
          content:
            application/json:
              schema:
                $ref: '#/components/schemas/ApiResponse_WorkflowDetailDocs_'
        '422':
          description: Validation Error
          content:
            application/json:
              schema:
                $ref: '#/components/schemas/HTTPValidationError'
  /workflows/smith/generate:
    post:
      tags:
      - Workflows
      summary: Generate Workflow From Prompt
      description: Use Smith to convert a natural-language request into a workflow
        definition.
      operationId: generate_workflow_from_prompt_workflows_smith_generate_post
      requestBody:
        content:
          application/json:
            schema:
              $ref: '#/components/schemas/GenerateWorkflowRequest'
        required: true
      responses:
        '200':
          description: Successful Response
          content:
            application/json:
              schema:
                $ref: '#/components/schemas/ApiResponse_GeneratedWorkflow_'
        '422':
          description: Validation Error
          content:
            application/json:
              schema:
                $ref: '#/components/schemas/HTTPValidationError'
components:
  schemas:
    AdminPasswordResetResponse:
      properties:
        temporary_password:
          type: string
          title: Temporary Password
          description: Temporary password for the user to use
        user_id:
          type: integer
          title: User Id
          description: ID of the user whose password was reset
      type: object
      required:
      - temporary_password
      - user_id
      title: AdminPasswordResetResponse
    AdminUserUpdate:
      properties:
        name:
          anyOf:
          - type: string
            maxLength: 40
            minLength: 3
          - type: 'null'
          title: Name
        email:
          anyOf:
          - type: string
            format: email
          - type: 'null'
          title: Email
        role:
          anyOf:
          - $ref: '#/components/schemas/UserRole'
          - type: 'null'
        is_active:
          anyOf:
          - type: boolean
          - type: 'null'
          title: Is Active
      type: object
      title: AdminUserUpdate
    ApiResponse_AdminPasswordResetResponse_:
      properties:
        success:
          type: boolean
          title: Success
          description: Whether the request was successful
          default: true
        message:
          type: string
          title: Message
          description: Human-readable message
          default: Success
        data:
          $ref: '#/components/schemas/AdminPasswordResetResponse'
          description: Response data
      type: object
      required:
      - data
      title: ApiResponse[AdminPasswordResetResponse]
    ApiResponse_CreateUserResponse_:
      properties:
        success:
          type: boolean
          title: Success
          description: Whether the request was successful
          default: true
        message:
          type: string
          title: Message
          description: Human-readable message
          default: Success
        data:
          $ref: '#/components/schemas/CreateUserResponse'
          description: Response data
      type: object
      required:
      - data
      title: ApiResponse[CreateUserResponse]
    ApiResponse_CredentialResponse_:
      properties:
        success:
          type: boolean
          title: Success
          description: Whether the request was successful
          default: true
        message:
          type: string
          title: Message
          description: Human-readable message
          default: Success
        data:
          $ref: '#/components/schemas/CredentialResponse'
          description: Response data
      type: object
      required:
      - data
      title: ApiResponse[CredentialResponse]
    ApiResponse_CredentialShareInfo_:
      properties:
        success:
          type: boolean
          title: Success
          description: Whether the request was successful
          default: true
        message:
          type: string
          title: Message
          description: Human-readable message
          default: Success
        data:
          $ref: '#/components/schemas/CredentialShareInfo'
          description: Response data
      type: object
      required:
      - data
      title: ApiResponse[CredentialShareInfo]
    ApiResponse_FirstAdminSignupResponse_:
      properties:
        success:
          type: boolean
          title: Success
          description: Whether the request was successful
          default: true
        message:
          type: string
          title: Message
          description: Human-readable message
          default: Success
        data:
          $ref: '#/components/schemas/FirstAdminSignupResponse'
          description: Response data
      type: object
      required:
      - data
      title: ApiResponse[FirstAdminSignupResponse]
    ApiResponse_FirstTimeSetupStatus_:
      properties:
        success:
          type: boolean
          title: Success
          description: Whether the request was successful
          default: true
        message:
          type: string
          title: Message
          description: Human-readable message
          default: Success
        data:
          $ref: '#/components/schemas/FirstTimeSetupStatus'
          description: Response data
      type: object
      required:
      - data
      title: ApiResponse[FirstTimeSetupStatus]
    ApiResponse_GeneratedWorkflow_:
      properties:
        success:
          type: boolean
          title: Success
          description: Whether the request was successful
          default: true
        message:
          type: string
          title: Message
          description: Human-readable message
          default: Success
        data:
          $ref: '#/components/schemas/GeneratedWorkflow'
          description: Response data
      type: object
      required:
      - data
      title: ApiResponse[GeneratedWorkflow]
    ApiResponse_List_TemplateSummary__:
      properties:
        success:
          type: boolean
          title: Success
          description: Whether the request was successful
          default: true
        message:
          type: string
          title: Message
          description: Human-readable message
          default: Success
        data:
          items:
            $ref: '#/components/schemas/TemplateSummary'
          type: array
          title: Data
          description: Response data
      type: object
      required:
      - data
      title: ApiResponse[List[TemplateSummary]]
    ApiResponse_NoneType_:
      properties:
        success:
          type: boolean
          title: Success
          description: Whether the request was successful
          default: true
        message:
          type: string
          title: Message
          description: Human-readable message
          default: Success
        data:
          type: 'null'
          title: Data
          description: Response data
      type: object
      required:
      - data
      title: ApiResponse[NoneType]
    ApiResponse_TemplateDetail_:
      properties:
        success:
          type: boolean
          title: Success
          description: Whether the request was successful
          default: true
        message:
          type: string
          title: Message
          description: Human-readable message
          default: Success
        data:
          $ref: '#/components/schemas/TemplateDetail'
          description: Response data
      type: object
      required:
      - data
      title: ApiResponse[TemplateDetail]
    ApiResponse_TemplateWorkflowData_:
      properties:
        success:
          type: boolean
          title: Success
          description: Whether the request was successful
          default: true
        message:
          type: string
          title: Message
          description: Human-readable message
          default: Success
        data:
          $ref: '#/components/schemas/TemplateWorkflowData'
          description: Response data
      type: object
      required:
      - data
      title: ApiResponse[TemplateWorkflowData]
    ApiResponse_TokenResponse_:
      properties:
        success:
          type: boolean
          title: Success
          description: Whether the request was successful
          default: true
        message:
          type: string
          title: Message
          description: Human-readable message
          default: Success
        data:
          $ref: '#/components/schemas/TokenResponse'
          description: Response data
      type: object
      required:
      - data
      title: ApiResponse[TokenResponse]
    ApiResponse_UserPasswordChangeResponse_:
      properties:
        success:
          type: boolean
          title: Success
          description: Whether the request was successful
          default: true
        message:
          type: string
          title: Message
          description: Human-readable message
          default: Success
        data:
          $ref: '#/components/schemas/UserPasswordChangeResponse'
          description: Response data
      type: object
      required:
      - data
      title: ApiResponse[UserPasswordChangeResponse]
    ApiResponse_UserResponse_:
      properties:
        success:
          type: boolean
          title: Success
          description: Whether the request was successful
          default: true
        message:
          type: string
          title: Message
          description: Human-readable message
          default: Success
        data:
          $ref: '#/components/schemas/UserResponse'
          description: Response data
      type: object
      required:
      - data
      title: ApiResponse[UserResponse]
    ApiResponse_WorkflowDetailDocs_:
      properties:
        success:
          type: boolean
          title: Success
          description: Whether the request was successful
          default: true
        message:
          type: string
          title: Message
          description: Human-readable message
          default: Success
        data:
          $ref: '#/components/schemas/WorkflowDetailDocs'
          description: Response data
      type: object
      required:
      - data
      title: ApiResponse[WorkflowDetailDocs]
    ApiResponse_WorkflowDetail_:
      properties:
        success:
          type: boolean
          title: Success
          description: Whether the request was successful
          default: true
        message:
          type: string
          title: Message
          description: Human-readable message
          default: Success
        data:
          $ref: '#/components/schemas/WorkflowDetail'
          description: Response data
      type: object
      required:
      - data
      title: ApiResponse[WorkflowDetail]
    ApiResponse_WorkflowPermissionListResponse_:
      properties:
        success:
          type: boolean
          title: Success
          description: Whether the request was successful
          default: true
        message:
          type: string
          title: Message
          description: Human-readable message
          default: Success
        data:
          $ref: '#/components/schemas/WorkflowPermissionListResponse'
          description: Response data
      type: object
      required:
      - data
      title: ApiResponse[WorkflowPermissionListResponse]
    ApiResponse_WorkflowShareResponse_:
      properties:
        success:
          type: boolean
          title: Success
          description: Whether the request was successful
          default: true
        message:
          type: string
          title: Message
          description: Human-readable message
          default: Success
        data:
          $ref: '#/components/schemas/WorkflowShareResponse'
          description: Response data
      type: object
      required:
      - data
      title: ApiResponse[WorkflowShareResponse]
    ApiResponse_list_CredentialResponseDropDown__:
      properties:
        success:
          type: boolean
          title: Success
          description: Whether the request was successful
          default: true
        message:
          type: string
          title: Message
          description: Human-readable message
          default: Success
        data:
          items:
            $ref: '#/components/schemas/CredentialResponseDropDown'
          type: array
          title: Data
          description: Response data
      type: object
      required:
      - data
      title: ApiResponse[list[CredentialResponseDropDown]]
    ApiResponse_list_CredentialResponse__:
      properties:
        success:
          type: boolean
          title: Success
          description: Whether the request was successful
          default: true
        message:
          type: string
          title: Message
          description: Human-readable message
          default: Success
        data:
          items:
            $ref: '#/components/schemas/CredentialResponse'
          type: array
          title: Data
          description: Response data
      type: object
      required:
      - data
      title: ApiResponse[list[CredentialResponse]]
    ApiResponse_list_CredentialShareInfo__:
      properties:
        success:
          type: boolean
          title: Success
          description: Whether the request was successful
          default: true
        message:
          type: string
          title: Message
          description: Human-readable message
          default: Success
        data:
          items:
            $ref: '#/components/schemas/CredentialShareInfo'
          type: array
          title: Data
          description: Response data
      type: object
      required:
      - data
      title: ApiResponse[list[CredentialShareInfo]]
    ApiResponse_list_UserBasicInfo__:
      properties:
        success:
          type: boolean
          title: Success
          description: Whether the request was successful
          default: true
        message:
          type: string
          title: Message
          description: Human-readable message
          default: Success
        data:
          items:
            $ref: '#/components/schemas/UserBasicInfo'
          type: array
          title: Data
          description: Response data
      type: object
      required:
      - data
      title: ApiResponse[list[UserBasicInfo]]
    ApiResponse_list_UserResponse__:
      properties:
        success:
          type: boolean
          title: Success
          description: Whether the request was successful
          default: true
        message:
          type: string
          title: Message
          description: Human-readable message
          default: Success
        data:
          items:
            $ref: '#/components/schemas/UserResponse'
          type: array
          title: Data
          description: Response data
      type: object
      required:
      - data
      title: ApiResponse[list[UserResponse]]
    ApiResponse_list_WorkflowListItem__:
      properties:
        success:
          type: boolean
          title: Success
          description: Whether the request was successful
          default: true
        message:
          type: string
          title: Message
          description: Human-readable message
          default: Success
        data:
          items:
            $ref: '#/components/schemas/WorkflowListItem'
          type: array
          title: Data
          description: Response data
      type: object
      required:
      - data
      title: ApiResponse[list[WorkflowListItem]]
    ApiResponse_str_:
      properties:
        success:
          type: boolean
          title: Success
          description: Whether the request was successful
          default: true
        message:
          type: string
          title: Message
          description: Human-readable message
          default: Success
        data:
          type: string
          title: Data
          description: Response data
      type: object
      required:
      - data
      title: ApiResponse[str]
    CreateUserResponse:
      properties:
        user:
          $ref: '#/components/schemas/UserResponse'
          description: Newly created user
        temporary_password:
          type: string
          title: Temporary Password
          description: Temporary password for the user to use on first login
      type: object
      required:
      - user
      - temporary_password
      title: CreateUserResponse
    CredentialCreate:
      properties:
        name:
          type: string
          maxLength: 100
          minLength: 1
          title: Name
          description: Credential name
        credential_type:
          $ref: '#/components/schemas/CredentialType'
          description: Type of credential
        credential_data:
          additionalProperties: true
          type: object
          title: Credential Data
          description: Credential data (will be encrypted)
      type: object
      required:
      - name
      - credential_type
      title: CredentialCreate
      description: Schema for creating a new credential.
    CredentialResponse:
      properties:
        id:
          type: integer
          title: Id
        name:
          type: string
          title: Name
        credential_type:
          $ref: '#/components/schemas/CredentialType'
        created_by:
          anyOf:
          - type: integer
          - type: 'null'
          title: Created By
        created_at:
          type: string
          format: date-time
          title: Created At
        updated_at:
          type: string
          format: date-time
          title: Updated At
        is_owner:
          type: boolean
          title: Is Owner
          description: Whether current user is the owner of this credential
          default: false
        can_share:
          type: boolean
          title: Can Share
          description: Whether current user can share this credential
          default: false
        can_edit:
          type: boolean
          title: Can Edit
          description: Whether current user can edit this credential
          default: false
        can_delete:
          type: boolean
          title: Can Delete
          description: Whether current user can delete this credential
          default: false
      type: object
      required:
      - id
      - name
      - credential_type
      - created_by
      - created_at
      - updated_at
      title: CredentialResponse
      description: Schema for credential response (without sensitive data).
    CredentialResponseDropDown:
      properties:
        id:
          type: integer
          title: Id
        name:
          type: string
          title: Name
        credential_type:
          $ref: '#/components/schemas/CredentialType'
      type: object
      required:
      - id
      - name
      - credential_type
      title: CredentialResponseDropDown
      description: Schema for credential response in dropdowns.
    CredentialShare:
      properties:
        user_id:
          type: integer
          title: User Id
          description: ID of user to share with
      type: object
      required:
      - user_id
      title: CredentialShare
      description: Schema for sharing a credential with a user.
    CredentialShareInfo:
      properties:
        user_id:
          type: integer
          title: User Id
        user_email:
          type: string
          title: User Email
        user_name:
          type: string
          title: User Name
        shared_at:
          type: string
          format: date-time
          title: Shared At
        shared_by:
          anyOf:
          - type: integer
          - type: 'null'
          title: Shared By
        shared_by_name:
          anyOf:
          - type: string
          - type: 'null'
          title: Shared By Name
          description: Name of the user who shared this credential
      type: object
      required:
      - user_id
      - user_email
      - user_name
      - shared_at
      - shared_by
      title: CredentialShareInfo
      description: Information about a credential share.
    CredentialType:
      type: string
      enum:
      - api_key
      - oauth2
      - basic_auth
      - header
      - token
      - custom
      - smtp
      title: CredentialType
      description: Credential type enumeration.
    CredentialUpdate:
      properties:
        name:
          anyOf:
          - type: string
            maxLength: 100
            minLength: 1
          - type: 'null'
          title: Name
          description: Credential name
        credential_type:
          anyOf:
          - $ref: '#/components/schemas/CredentialType'
          - type: 'null'
          description: Type of credential
        credential_data:
          anyOf:
          - additionalProperties: true
            type: object
          - type: 'null'
          title: Credential Data
          description: Credential data (will be encrypted)
      type: object
      title: CredentialUpdate
      description: Schema for updating a credential.
    FirstAdminSignupRequest:
      properties:
        name:
          type: string
          maxLength: 40
          minLength: 3
          title: Name
          description: Admin's full name
        email:
          type: string
          format: email
          title: Email
          description: Admin's email address
        password:
          type: string
          minLength: 8
          title: Password
          description: Admin's password
      type: object
      required:
      - name
      - email
      - password
      title: FirstAdminSignupRequest
      description: Request schema for first-time admin account creation.
    FirstAdminSignupResponse:
      properties:
        user_id:
          type: integer
          title: User Id
          description: ID of the newly created admin user
        name:
          type: string
          title: Name
          description: Admin's name
        email:
          type: string
          format: email
          title: Email
          description: Admin's email
      type: object
      required:
      - user_id
      - name
      - email
      title: FirstAdminSignupResponse
      description: Response schema for successful first-time admin signup.
    FirstTimeSetupStatus:
      properties:
        requires_setup:
          type: boolean
          title: Requires Setup
          description: Whether the system requires first-time admin setup
        message:
          type: string
          title: Message
          description: Status message
      type: object
      required:
      - requires_setup
      - message
      title: FirstTimeSetupStatus
      description: Response schema for first-time setup status check.
    GenerateWorkflowDocsRequest:
      properties:
        target_audience:
          type: string
          enum:
          - Technical Developer
          - Executive Summary
          title: Target Audience
          default: Executive Summary
      type: object
      title: GenerateWorkflowDocsRequest
    GenerateWorkflowRequest:
      properties:
        prompt:
          type: string
          title: Prompt
        history:
          items:
            $ref: '#/components/schemas/SmithMessage'
          type: array
          title: History
        workflow:
          anyOf:
          - additionalProperties: true
            type: object
          - type: 'null'
          title: Workflow
          description: Optional existing workflow JSON to give the agent full context.
        include_trace:
          type: boolean
          title: Include Trace
          description: Include Smith's reasoning/trajectory in the response.
          default: false
        max_iters:
          anyOf:
          - type: integer
            maximum: 20.0
            minimum: 1.0
          - type: 'null'
          title: Max Iters
          description: Optional override for Smith's ReAct iteration limit.
      type: object
      required:
      - prompt
      title: GenerateWorkflowRequest
      description: Request body for creating a workflow from natural language.
    GeneratedWorkflow:
      properties:
        response:
          type: string
          title: Response
        workflow:
          additionalProperties: true
          type: object
          title: Workflow
        trace:
          anyOf:
          - items:
              type: string
            type: array
          - type: 'null'
          title: Trace
          description: Optional reasoning steps from the agent trajectory.
      type: object
      required:
      - response
      - workflow
      title: GeneratedWorkflow
      description: Smith LLM response packaged for the API.
    HTTPValidationError:
      properties:
        detail:
          items:
            $ref: '#/components/schemas/ValidationError'
          type: array
          title: Detail
      type: object
      title: HTTPValidationError
    LoginRequest:
      properties:
        email:
          type: string
          format: email
          title: Email
          description: User's email address
        password:
          type: string
          minLength: 1
          title: Password
          description: User's password
      type: object
      required:
      - email
      - password
      title: LoginRequest
    ProfileUpdate:
      properties:
        name:
          anyOf:
          - type: string
            maxLength: 40
            minLength: 3
          - type: 'null'
          title: Name
        email:
          anyOf:
          - type: string
            format: email
          - type: 'null'
          title: Email
      type: object
      title: ProfileUpdate
    RefreshRequest:
      properties:
        refresh_token:
          type: string
          minLength: 1
          title: Refresh Token
          description: Valid refresh token
      type: object
      required:
      - refresh_token
      title: RefreshRequest
    ScheduleInfo:
      properties:
        id:
          type: integer
          title: Id
        interval_seconds:
          type: integer
          title: Interval Seconds
        next_run_at:
          type: string
          format: date-time
          title: Next Run At
        last_run_at:
          anyOf:
          - type: string
            format: date-time
          - type: 'null'
          title: Last Run At
        is_active:
          type: boolean
          title: Is Active
        run_count:
          type: integer
          title: Run Count
        failure_count:
          type: integer
          title: Failure Count
        last_error:
          anyOf:
          - type: string
          - type: 'null'
          title: Last Error
      type: object
      required:
      - id
      - interval_seconds
      - next_run_at
      - last_run_at
      - is_active
      - run_count
      - failure_count
      - last_error
      title: ScheduleInfo
      description: Minimal schedule info for workflow list and detail views.
    SmithMessage:
      properties:
        role:
          type: string
          enum:
          - user
          - smith
          title: Role
          default: user
        content:
          type: string
          title: Content
      type: object
      required:
      - content
      title: SmithMessage
      description: Single chat turn used to seed Smith with prior context.
    TemplateCreate:
      properties:
        name:
          type: string
          minLength: 1
          title: Name
        description:
          type: string
          title: Description
          default: ''
        category:
          type: string
          title: Category
          default: general
        workflow_data:
          additionalProperties: true
          type: object
          title: Workflow Data
        is_public:
          type: boolean
          title: Is Public
          default: false
      type: object
      required:
      - name
      - workflow_data
      title: TemplateCreate
      description: Schema for creating a new template.
    TemplateDetail:
      properties:
        id:
          type: integer
          title: Id
        name:
          type: string
          title: Name
        description:
          type: string
          title: Description
        category:
          type: string
          title: Category
        workflow_data:
          additionalProperties: true
          type: object
          title: Workflow Data
        usage_count:
          type: integer
          title: Usage Count
        is_public:
          type: boolean
          title: Is Public
        created_at:
          type: string
          format: date-time
          title: Created At
        updated_at:
          type: string
          format: date-time
          title: Updated At
        created_by:
          anyOf:
          - type: integer
          - type: 'null'
          title: Created By
      type: object
      required:
      - id
      - name
      - description
      - category
      - workflow_data
      - usage_count
      - is_public
      - created_at
      - updated_at
      - created_by
      title: TemplateDetail
      description: Detailed template information including workflow data.
    TemplateSummary:
      properties:
        id:
          type: integer
          title: Id
        name:
          type: string
          title: Name
        description:
          type: string
          title: Description
        category:
          type: string
          title: Category
        usage_count:
          type: integer
          title: Usage Count
        is_public:
          type: boolean
          title: Is Public
      type: object
      required:
      - id
      - name
      - description
      - category
      - usage_count
      - is_public
      title: TemplateSummary
      description: Template summary for listing templates.
    TemplateWorkflowData:
      properties:
        workflow_data:
          additionalProperties: true
          type: object
          title: Workflow Data
      type: object
      required:
      - workflow_data
      title: TemplateWorkflowData
      description: Schema for template workflow data response.
    TokenResponse:
      properties:
        access_token:
          type: string
          title: Access Token
          description: JWT access token
        refresh_token:
          type: string
          title: Refresh Token
          description: Refresh token for obtaining new access tokens
        token_type:
          type: string
          title: Token Type
          description: Token type, always 'bearer'
          default: bearer
        expires_in:
          type: integer
          title: Expires In
          description: Access token expiration time in seconds
      type: object
      required:
      - access_token
      - refresh_token
      - expires_in
      title: TokenResponse
<<<<<<< HEAD
    TriggerType:
      type: string
      enum:
      - scheduled
      - webhook
      title: TriggerType
      description: 'Workflow automatic trigger type enumeration.


        Note: ALL workflows can be manually run via API/UI.

        This enum only tracks AUTOMATIC trigger types.

        If trigger_type is NULL, workflow has no automatic triggers.'
=======
    UserBasicInfo:
      properties:
        id:
          type: integer
          title: Id
        name:
          type: string
          title: Name
        email:
          type: string
          format: email
          title: Email
      type: object
      required:
      - id
      - name
      - email
      title: UserBasicInfo
      description: Minimal user info for sharing purposes.
>>>>>>> c5f8f80d
    UserCreate:
      properties:
        name:
          type: string
          maxLength: 40
          minLength: 3
          title: Name
        email:
          type: string
          format: email
          title: Email
        role:
          $ref: '#/components/schemas/UserRole'
          description: 'User role: ''user'' or ''admin'''
          default: user
      type: object
      required:
      - name
      - email
      title: UserCreate
    UserPasswordChange:
      properties:
        old_password:
          type: string
          title: Old Password
          description: Current password for verification
        new_password:
          type: string
          minLength: 8
          title: New Password
          description: New password
      type: object
      required:
      - old_password
      - new_password
      title: UserPasswordChange
    UserPasswordChangeResponse:
      properties:
        user:
          $ref: '#/components/schemas/UserResponse'
          description: Updated user information
        access_token:
          type: string
          title: Access Token
          description: New access token with updated must_change_password flag
      type: object
      required:
      - user
      - access_token
      title: UserPasswordChangeResponse
    UserResponse:
      properties:
        id:
          type: integer
          title: Id
        name:
          type: string
          title: Name
        email:
          type: string
          format: email
          title: Email
        role:
          $ref: '#/components/schemas/UserRole'
        is_active:
          type: boolean
          title: Is Active
          description: Account active status
        created_at:
          type: string
          format: date-time
          title: Created At
          description: Account creation timestamp
        updated_at:
          type: string
          format: date-time
          title: Updated At
          description: Last update timestamp
        last_login_at:
          anyOf:
          - type: string
            format: date-time
          - type: 'null'
          title: Last Login At
          description: Last login timestamp
        must_change_password:
          type: boolean
          title: Must Change Password
          description: Flag indicating user must change password
      type: object
      required:
      - id
      - name
      - email
      - role
      - is_active
      - created_at
      - updated_at
      - must_change_password
      title: UserResponse
    UserRole:
      type: string
      enum:
      - user
      - admin
      title: UserRole
      description: User role enumeration.
    ValidationError:
      properties:
        loc:
          items:
            anyOf:
            - type: string
            - type: integer
          type: array
          title: Location
        msg:
          type: string
          title: Message
        type:
          type: string
          title: Error Type
      type: object
      required:
      - loc
      - msg
      - type
      title: ValidationError
    WorkflowCreate:
      properties:
        name:
          type: string
          minLength: 1
          title: Name
        description:
          anyOf:
          - type: string
          - type: 'null'
          title: Description
          default: ''
        workflow_data:
          additionalProperties: true
          type: object
          title: Workflow Data
      type: object
      required:
      - name
      title: WorkflowCreate
    WorkflowDetail:
      properties:
        id:
          type: integer
          title: Id
        name:
          type: string
          title: Name
        description:
          anyOf:
          - type: string
          - type: 'null'
          title: Description
        workflow_data:
          additionalProperties: true
          type: object
          title: Workflow Data
        version:
          type: integer
          title: Version
        trigger_type:
          anyOf:
          - $ref: '#/components/schemas/TriggerType'
          - type: 'null'
        created_at:
          type: string
          format: date-time
          title: Created At
        updated_at:
          type: string
          format: date-time
          title: Updated At
      type: object
      required:
      - id
      - name
      - description
      - workflow_data
      - version
      - trigger_type
      - created_at
      - updated_at
      title: WorkflowDetail
    WorkflowDetailDocs:
      properties:
        docs:
          type: string
          title: Docs
      type: object
      required:
      - docs
      title: WorkflowDetailDocs
    WorkflowListItem:
      properties:
        id:
          type: integer
          title: Id
        name:
          type: string
          title: Name
        trigger_type:
          anyOf:
          - $ref: '#/components/schemas/TriggerType'
          - type: 'null'
        schedule:
          anyOf:
          - $ref: '#/components/schemas/ScheduleInfo'
          - type: 'null'
      type: object
      required:
      - id
      - name
      title: WorkflowListItem
    WorkflowPermissionInfo:
      properties:
        user_id:
          type: integer
          title: User Id
        user_email:
          type: string
          title: User Email
        user_name:
          type: string
          title: User Name
        role:
          $ref: '#/components/schemas/WorkflowRole'
        granted_at:
          type: string
          format: date-time
          title: Granted At
        granted_by:
          anyOf:
          - type: integer
          - type: 'null'
          title: Granted By
      type: object
      required:
      - user_id
      - user_email
      - user_name
      - role
      - granted_at
      title: WorkflowPermissionInfo
      description: Information about a user's permission on a workflow.
    WorkflowPermissionListResponse:
      properties:
        workflow_id:
          type: integer
          title: Workflow Id
        permissions:
          items:
            $ref: '#/components/schemas/WorkflowPermissionInfo'
          type: array
          title: Permissions
      type: object
      required:
      - workflow_id
      - permissions
      title: WorkflowPermissionListResponse
      description: List of all users with access to a workflow.
    WorkflowRole:
      type: string
      enum:
      - viewer
      - editor
      - owner
      title: WorkflowRole
      description: Workflow role enumeration.
    WorkflowRoleUpdateRequest:
      properties:
        role:
          $ref: '#/components/schemas/WorkflowRole'
          description: New role to assign (EDITOR or VIEWER, not OWNER)
      type: object
      required:
      - role
      title: WorkflowRoleUpdateRequest
      description: Request to update a user's role on a workflow.
    WorkflowShareRequest:
      properties:
        user_id:
          type: integer
          title: User Id
          description: ID of the user to share with
        role:
          $ref: '#/components/schemas/WorkflowRole'
          description: Role to grant (EDITOR or VIEWER, not OWNER)
      type: object
      required:
      - user_id
      - role
      title: WorkflowShareRequest
      description: Request to share a workflow with another user.
    WorkflowShareResponse:
      properties:
        status:
          type: string
          title: Status
          default: success
        message:
          type: string
          title: Message
      type: object
      required:
      - message
      title: WorkflowShareResponse
      description: Response after sharing a workflow.
    WorkflowUpdateData:
      properties:
        workflow_data:
          additionalProperties: true
          type: object
          title: Workflow Data
          description: Updated workflow data
      type: object
      required:
      - workflow_data
      title: WorkflowUpdateData
    WorkflowUpdateName:
      properties:
        name:
          type: string
          minLength: 1
          title: Name
      type: object
      required:
      - name
      title: WorkflowUpdateName<|MERGE_RESOLUTION|>--- conflicted
+++ resolved
@@ -2495,7 +2495,6 @@
       - refresh_token
       - expires_in
       title: TokenResponse
-<<<<<<< HEAD
     TriggerType:
       type: string
       enum:
@@ -2510,7 +2509,6 @@
         This enum only tracks AUTOMATIC trigger types.
 
         If trigger_type is NULL, workflow has no automatic triggers.'
-=======
     UserBasicInfo:
       properties:
         id:
@@ -2530,7 +2528,6 @@
       - email
       title: UserBasicInfo
       description: Minimal user info for sharing purposes.
->>>>>>> c5f8f80d
     UserCreate:
       properties:
         name:
