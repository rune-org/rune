--- conflicted
+++ resolved
@@ -177,10 +177,8 @@
     
     id: Optional[int] = Field(default=None, primary_key=True, sa_column=Column(Integer, autoincrement=True))
     name: str
-<<<<<<< HEAD
     email: str = Field(unique=True)
     hashed_password: str = Field(exclude=True)
-=======
     description: str = Field(default="")
     category: str = Field(default="general")
     
@@ -203,5 +201,4 @@
     
     # Relationships
     # Link to the user who created this template
-    creator: Optional[User] = Relationship(back_populates="workflow_templates")
->>>>>>> 40720d83
+    creator: Optional[User] = Relationship(back_populates="workflow_templates")