# ============================================================================
# DEVELOPMENT ENVIRONMENT ONLY - DO NOT USE IN PRODUCTION
# ============================================================================
# This docker-compose file is specifically designed for local development
# of the Rune API service. It only includes the essential backing services
# (PostgreSQL and Redis) that the API depends on.
#
# The API itself should be run locally on your machine for development,
# allowing for hot-reloading and easier debugging.
#
# Usage:
#   docker-compose -f docker-compose.dev.yml up -d
#   docker-compose -f docker-compose.dev.yml down
# ============================================================================

services:
  # ============================================================================
  # PostgreSQL Database
  # ============================================================================

  postgres:
    image: "postgres:17-alpine"
    container_name: rune-api-postgres-dev
    environment:
      POSTGRES_USER: ${POSTGRES_USER:-postgres}
      POSTGRES_PASSWORD: ${POSTGRES_PASSWORD:-postgres}
      POSTGRES_DB: ${POSTGRES_DB:-rune}
    ports:
      - "${POSTGRES_PORT:-5432}:5432"
    volumes:
      - postgres_dev_data:/var/lib/postgresql/data
    networks:
      - rune_dev_network
    restart: unless-stopped

  # ============================================================================
  # Redis Cache - Development Instance
  # ============================================================================
  # In-memory data store for session management and caching
  # Used for storing JWT refresh tokens and temporary data
  redis:
    image: "redis:7-alpine"
    container_name: rune-api-redis-dev
    ports:
      - "${REDIS_PORT:-6379}:6379"
    volumes:
      - redis_dev_data:/data
    networks:
      - rune_dev_network
    restart: unless-stopped

<<<<<<< HEAD
  # ============================================================================
  # TEST SERVICES
  # ============================================================================
  # Separate database instances for running tests in isolation
  # Use different ports to avoid conflicts with dev services

  test-postgres:
    image: postgres:16-alpine
    container_name: rune-api-postgres-test
    environment:
      POSTGRES_USER: test_user
      POSTGRES_PASSWORD: test_password
      POSTGRES_DB: test_rune
    ports:
      - "5433:5432"
    networks:
      - rune_dev_network
    healthcheck:
      test: ["CMD-SHELL", "pg_isready -U test_user -d test_rune"]
      interval: 5s
      timeout: 5s
      retries: 5

  test-redis:
    image: redis:7-alpine
    container_name: rune-api-redis-test
    ports:
      - "6380:6379"
    networks:
      - rune_dev_network
    healthcheck:
      test: ["CMD", "redis-cli", "ping"]
      interval: 5s
      timeout: 5s
      retries: 5
=======
  # ==========================================================================
  # RabbitMQ - Development Instance (management plugin enabled)
  # ==========================================================================
  rabbitmq:
    image: rabbitmq:3-management-alpine
    container_name: rune-api-rabbitmq-dev
    environment:
      # Allow overriding via host env or .env when using docker-compose
      RABBITMQ_DEFAULT_USER: ${RABBITMQ_USER:-guest}
      RABBITMQ_DEFAULT_PASS: ${RABBITMQ_PASSWORD:-guest}
    ports:
      - "5672:5672"    # AMQP
      - "15672:15672"  # Management UI
    volumes:
      - rabbitmq_dev_data:/var/lib/rabbitmq
    networks:
      - rune_dev_network
    restart: unless-stopped
>>>>>>> c23e4125

# ============================================================================
# Networks
# ============================================================================
# Isolated network for development services
networks:
  rune_dev_network:
    driver: bridge
    name: rune_api_dev_network

# ============================================================================
# Volumes
# ============================================================================
# Named volumes for persistent data storage during development
# These can be easily removed with: docker volume rm <volume_name>
volumes:
  postgres_dev_data:
    driver: local
    name: rune_api_postgres_dev_data
  redis_dev_data:
    driver: local
    name: rune_api_redis_dev_data
  rabbitmq_dev_data:
    driver: local
    name: rune_api_rabbitmq_dev_data<|MERGE_RESOLUTION|>--- conflicted
+++ resolved
@@ -49,7 +49,25 @@
       - rune_dev_network
     restart: unless-stopped
 
-<<<<<<< HEAD
+  # ==========================================================================
+  # RabbitMQ - Development Instance (management plugin enabled)
+  # ==========================================================================
+  rabbitmq:
+    image: rabbitmq:3-management-alpine
+    container_name: rune-api-rabbitmq-dev
+    environment:
+      # Allow overriding via host env or .env when using docker-compose
+      RABBITMQ_DEFAULT_USER: ${RABBITMQ_USER:-guest}
+      RABBITMQ_DEFAULT_PASS: ${RABBITMQ_PASSWORD:-guest}
+    ports:
+      - "5672:5672"    # AMQP
+      - "15672:15672"  # Management UI
+    volumes:
+      - rabbitmq_dev_data:/var/lib/rabbitmq
+    networks:
+      - rune_dev_network
+    restart: unless-stopped
+
   # ============================================================================
   # TEST SERVICES
   # ============================================================================
@@ -85,26 +103,6 @@
       interval: 5s
       timeout: 5s
       retries: 5
-=======
-  # ==========================================================================
-  # RabbitMQ - Development Instance (management plugin enabled)
-  # ==========================================================================
-  rabbitmq:
-    image: rabbitmq:3-management-alpine
-    container_name: rune-api-rabbitmq-dev
-    environment:
-      # Allow overriding via host env or .env when using docker-compose
-      RABBITMQ_DEFAULT_USER: ${RABBITMQ_USER:-guest}
-      RABBITMQ_DEFAULT_PASS: ${RABBITMQ_PASSWORD:-guest}
-    ports:
-      - "5672:5672"    # AMQP
-      - "15672:15672"  # Management UI
-    volumes:
-      - rabbitmq_dev_data:/var/lib/rabbitmq
-    networks:
-      - rune_dev_network
-    restart: unless-stopped
->>>>>>> c23e4125
 
 # ============================================================================
 # Networks
