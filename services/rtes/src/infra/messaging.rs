--- conflicted
+++ resolved
@@ -14,7 +14,6 @@
         QueueDeclareOptions,
     },
     types::FieldTable,
-    ExchangeKind,
 };
 use tokio_util::sync::CancellationToken;
 use tracing::{error, info};
@@ -37,27 +36,6 @@
     QueueDeclareOptions { durable, ..QueueDeclareOptions::default() }
 }
 
-<<<<<<< HEAD
-/// Exchange name used by the worker to publish status and completion messages.
-const WORKFLOWS_EXCHANGE: &str = "workflows";
-
-/// Sets up the RabbitMQ exchange and queue bindings.
-/// This ensures that messages published to the `workflows` exchange are routed
-/// to the appropriate queues (status and completion).
-pub(crate) async fn setup_exchange_bindings(
-    amqp_addr: &str,
-) -> Result<(), Box<dyn std::error::Error>> {
-    let conn = Connection::connect(amqp_addr, ConnectionProperties::default()).await?;
-    let channel = conn.create_channel().await?;
-    let cfg = crate::config::Config::get();
-
-    channel
-        .exchange_declare(
-            WORKFLOWS_EXCHANGE,
-            ExchangeKind::Topic,
-            ExchangeDeclareOptions {
-                durable: true,
-=======
 /// Declare the workflows exchange (topic) if it doesn't exist.
 /// Note: durable is set to false to match the existing exchange created by the worker.
 async fn declare_exchange(channel: &Channel) -> Result<(), Box<dyn std::error::Error>> {
@@ -67,76 +45,11 @@
             ExchangeKind::Topic,
             ExchangeDeclareOptions {
                 durable: false,
->>>>>>> 41430548
                 ..ExchangeDeclareOptions::default()
             },
             FieldTable::default(),
         )
         .await?;
-<<<<<<< HEAD
-    info!("Declared exchange: {}", WORKFLOWS_EXCHANGE);
-
-    channel
-        .queue_declare(
-            &cfg.rabbitmq_status_queue,
-            declare_options(cfg.rabbitmq_queue_durable),
-            FieldTable::default(),
-        )
-        .await?;
-
-    channel
-        .queue_declare(
-            &cfg.rabbitmq_completion_queue,
-            declare_options(cfg.rabbitmq_queue_durable),
-            FieldTable::default(),
-        )
-        .await?;
-
-    channel
-        .queue_declare(
-            &cfg.rabbitmq_execution_queue,
-            declare_options(cfg.rabbitmq_queue_durable),
-            FieldTable::default(),
-        )
-        .await?;
-
-    // Bind status queue to exchange
-    channel
-        .queue_bind(
-            &cfg.rabbitmq_status_queue,
-            WORKFLOWS_EXCHANGE,
-            &cfg.rabbitmq_status_queue, // Use queue name as routing key
-            QueueBindOptions::default(),
-            FieldTable::default(),
-        )
-        .await?;
-    info!(
-        "Bound queue '{}' to exchange '{}' with routing key '{}'",
-        cfg.rabbitmq_status_queue, WORKFLOWS_EXCHANGE, cfg.rabbitmq_status_queue
-    );
-
-    // Bind completion queue to exchange
-    channel
-        .queue_bind(
-            &cfg.rabbitmq_completion_queue,
-            WORKFLOWS_EXCHANGE,
-            &cfg.rabbitmq_completion_queue, // Use queue name as routing key
-            QueueBindOptions::default(),
-            FieldTable::default(),
-        )
-        .await?;
-    info!(
-        "Bound queue '{}' to exchange '{}' with routing key '{}'",
-        cfg.rabbitmq_completion_queue, WORKFLOWS_EXCHANGE, cfg.rabbitmq_completion_queue
-    );
-
-    // Bind execution queue to exchange (for initial execution data)
-    channel
-        .queue_bind(
-            &cfg.rabbitmq_execution_queue,
-            WORKFLOWS_EXCHANGE,
-            &cfg.rabbitmq_execution_queue, // Use queue name as routing key
-=======
     Ok(())
 }
 
@@ -151,22 +64,14 @@
             queue_name,
             EXCHANGE_NAME,
             routing_key,
->>>>>>> 41430548
             QueueBindOptions::default(),
             FieldTable::default(),
         )
         .await?;
     info!(
         "Bound queue '{}' to exchange '{}' with routing key '{}'",
-<<<<<<< HEAD
-        cfg.rabbitmq_execution_queue, WORKFLOWS_EXCHANGE, cfg.rabbitmq_execution_queue
-    );
-
-    info!("RabbitMQ exchange bindings setup complete");
-=======
         queue_name, EXCHANGE_NAME, routing_key
     );
->>>>>>> 41430548
     Ok(())
 }
 
