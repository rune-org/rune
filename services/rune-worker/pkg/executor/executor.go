package executor

import (
	"context"
	"fmt"
	"log/slog"
	"time"

	"rune-worker/pkg/core"
	"rune-worker/pkg/dsl"
	"rune-worker/pkg/messages"
	"rune-worker/pkg/nodes"
	"rune-worker/pkg/platform/queue"
	"rune-worker/pkg/registry"
	"rune-worker/pkg/resolver"
	"rune-worker/plugin"
)

// Executor evaluates workflow definitions and invokes nodes in order.
// It implements the recursive node-by-node execution model as specified in RFC-001.
type Executor struct {
	registry    *nodes.Registry
	publisher   queue.Publisher
	redisClient interface{}
}

// NewExecutor builds an executor with the provided registry and publisher.
func NewExecutor(reg *nodes.Registry, pub queue.Publisher, redisClient interface{}) *Executor {
	if reg == nil {
		reg = registry.InitializeRegistry()
	}

	return &Executor{
		registry:    reg,
		publisher:   pub,
		redisClient: redisClient,
	}
}

// Execute processes a single node execution message.
// This method handles both initial workflow starts (from master) and recursive
// node executions (from other workers).
//
// Execution sequence per RFC-001 Section 7.2:
//  1. Parse workflow definition
//  2. Lookup node by current_node ID
//  3. Validate node exists and is executable
//  4. Publish NodeStatusMessage(status=running)
//  5. Build ExecutionContext from accumulated_context
//  6. Execute node logic with ExecutionContext
//  7. If successful:
//     a. Publish NodeStatusMessage(status=success)
//     b. Accumulate result into context
//     c. Determine next nodes via graph traversal
//     d. Publish NodeExecutionMessage for each next node OR CompletionMessage
//  8. If failed:
//     a. Publish NodeStatusMessage(status=failed)
//     b. Apply error handling strategy (halt|ignore|branch)
//     c. Publish appropriate next message or completion
func (e *Executor) Execute(ctx context.Context, msg *messages.NodeExecutionMessage) error {
	startTime := time.Now()

	// Step 1 & 2: Get workflow and current node
	node, err := msg.GetCurrentNodeDetails()
	if err != nil {
		slog.Error("failed to get current node", "error", err, "node_id", msg.CurrentNode)
		return fmt.Errorf("get current node: %w", err)
	}

	slog.Info("executing node",
		"workflow_id", msg.WorkflowID,
		"execution_id", msg.ExecutionID,
		"node_id", node.ID,
		"node_name", node.Name,
		"node_type", node.Type,
	)

	// Step 4: Publish "running" status
	if err := e.publishRunningStatus(ctx, msg, &node); err != nil {
		slog.Error("failed to publish running status", "error", err)
		// Continue execution even if status publish fails
	}

	// Step 5 & 6: Build context and execute node
	execContext := e.buildExecutionContext(msg, &node)
	nodeInstance, err := e.registry.Create(node.Type, execContext)
	if err != nil {
		return e.handleNodeCreationFailure(ctx, msg, &node, err, startTime)
	}

	output, execErr := nodeInstance.Execute(ctx, execContext)
	duration := time.Since(startTime)

	if execErr != nil {
		return e.handleNodeFailure(ctx, msg, &node, execErr, duration)
	}

	if node.Type == "wait" {
		return e.handleWaitNode(ctx, msg, &node, output, duration)
	}

	// Step 7 & 8: Handle execution result
	return e.handleNodeSuccess(ctx, msg, &node, output, duration, startTime)
}

// handleWaitNode publishes a waiting status and stops further execution for this branch.
func (e *Executor) handleWaitNode(ctx context.Context, msg *messages.NodeExecutionMessage, node *core.Node, output map[string]any, duration time.Duration) error {
	statusMsg := &messages.NodeStatusMessage{
		WorkflowID:  msg.WorkflowID,
		ExecutionID: msg.ExecutionID,
		NodeID:      node.ID,
		NodeName:    node.Name,
		Status:      messages.StatusWaiting,
		Output:      output,
		ExecutedAt:  time.Now(),
		DurationMs:  duration.Milliseconds(),
	}

	e.enrichStatusWithLineage(statusMsg, msg.LineageStack)

	if err := e.publishStatus(ctx, statusMsg); err != nil {
		slog.Error("failed to publish waiting status", "error", err)
	}

	slog.Info("wait node scheduled and branch suspended",
		"workflow_id", msg.WorkflowID,
		"execution_id", msg.ExecutionID,
		"node_id", node.ID,
		"resume_at", output["resume_at"],
		"timer_id", output["timer_id"],
	)

	return nil
}

// buildExecutionContext creates the plugin.ExecutionContext from the message.
// Credentials are already resolved by the master service and included in the node definition.
// Parameters are resolved using the resolver to handle dynamic references like $node.field.
func (e *Executor) buildExecutionContext(msg *messages.NodeExecutionMessage, node *core.Node) plugin.ExecutionContext {
	// Resolve dynamic parameter references before execution
	resolvedParams := node.Parameters
	if len(node.Parameters) > 0 && msg.AccumulatedContext != nil {
		r := resolver.NewResolver(msg.AccumulatedContext)
		if params, err := r.ResolveParameters(node.Parameters); err == nil {
			resolvedParams = params
		} else {
			slog.Warn("failed to resolve parameters, using original values",
				"error", err,
				"node_id", node.ID,
			)
		}
	}

	execCtx := plugin.ExecutionContext{
		ExecutionID:  msg.ExecutionID,
		WorkflowID:   msg.WorkflowID,
		NodeID:       node.ID,
		Type:         node.Type,
		Parameters:   resolvedParams,
		Input:        msg.AccumulatedContext,
		FromNode:     msg.FromNode,
		RedisClient:  e.redisClient,
		LineageStack: msg.LineageStack,
		Workflow:     msg.WorkflowDefinition,
	}

	// Set credentials if present (already resolved by master)
	if node.Credentials != nil && node.Credentials.Values != nil {
		execCtx.SetCredentials(node.Credentials.Values)
	}

	return execCtx
}

// publishRunningStatus publishes a "running" status message.
func (e *Executor) publishRunningStatus(ctx context.Context, msg *messages.NodeExecutionMessage, node *core.Node) error {
	statusMsg := &messages.NodeStatusMessage{
		WorkflowID:  msg.WorkflowID,
		ExecutionID: msg.ExecutionID,
		NodeID:      node.ID,
		NodeName:    node.Name,
		Status:      messages.StatusRunning,
		ExecutedAt:  time.Now(),
		DurationMs:  0,
	}

	e.enrichStatusWithLineage(statusMsg, msg.LineageStack)

	return e.publishStatus(ctx, statusMsg)
}

// handleNodeCreationFailure handles the case when a node cannot be created from the registry.
func (e *Executor) handleNodeCreationFailure(ctx context.Context, msg *messages.NodeExecutionMessage, node *core.Node, err error, startTime time.Time) error {
	duration := time.Since(startTime)
	slog.Error("failed to create node", "error", err, "node_type", node.Type)

	statusMsg := &messages.NodeStatusMessage{
		WorkflowID:  msg.WorkflowID,
		ExecutionID: msg.ExecutionID,
		NodeID:      node.ID,
		NodeName:    node.Name,
		Status:      messages.StatusFailed,
		Error: &messages.NodeError{
			Message: fmt.Sprintf("failed to create node of type %s", node.Type),
			Code:    "NODE_CREATION_FAILED",
			Details: map[string]interface{}{"error": err.Error()},
		},
		ExecutedAt: time.Now(),
		DurationMs: duration.Milliseconds(),
	}

	e.enrichStatusWithLineage(statusMsg, msg.LineageStack)

	_ = e.publishStatus(ctx, statusMsg)

	// Node creation failure is always a halt condition
	return e.publishCompletion(ctx, msg, messages.CompletionStatusFailed, startTime, msg.AccumulatedContext)
}

// handleNodeFailure processes a node execution failure according to error handling strategy.
func (e *Executor) handleNodeFailure(ctx context.Context, msg *messages.NodeExecutionMessage, node *core.Node, execErr error, duration time.Duration) error {
	slog.Error("node execution failed",
		"error", execErr,
		"node_id", node.ID,
		"node_name", node.Name,
	)

	// Publish failed status
	statusMsg := &messages.NodeStatusMessage{
		WorkflowID:  msg.WorkflowID,
		ExecutionID: msg.ExecutionID,
		NodeID:      node.ID,
		NodeName:    node.Name,
		Status:      messages.StatusFailed,
		Error: &messages.NodeError{
			Message: execErr.Error(),
			Code:    "NODE_EXECUTION_FAILED",
		},
		ExecutedAt: time.Now(),
		DurationMs: duration.Milliseconds(),
	}

	if err := e.publishStatus(ctx, statusMsg); err != nil {
		slog.Error("failed to publish failed status", "error", err)
	}

	// Apply error handling strategy
	errorStrategy := "halt" // default
	if node.Error != nil && node.Error.Type != "" {
		errorStrategy = node.Error.Type
	}

	switch errorStrategy {
	case "halt":
		return e.publishCompletion(ctx, msg, messages.CompletionStatusHalted, time.Now(), msg.AccumulatedContext)

	case "ignore":
		// Continue to next nodes despite error
		nextNodes := e.determineNextNodes(&msg.WorkflowDefinition, node, nil)
		return e.publishNextNodes(ctx, msg, nextNodes, msg.AccumulatedContext)

	case "branch":
		// Follow error edge if specified
		if node.Error != nil && node.Error.ErrorEdge != "" {
			errorNode := e.getNodeByErrorEdge(&msg.WorkflowDefinition, node.Error.ErrorEdge)
			if errorNode != nil {
				return e.publishNextNodes(ctx, msg, []string{errorNode.ID}, msg.AccumulatedContext)
			}
		}
		// If no error edge, halt
		return e.publishCompletion(ctx, msg, messages.CompletionStatusHalted, time.Now(), msg.AccumulatedContext)

	default:
		slog.Warn("unknown error strategy, halting", "strategy", errorStrategy)
		return e.publishCompletion(ctx, msg, messages.CompletionStatusHalted, time.Now(), msg.AccumulatedContext)
	}
}

// handleNodeSuccess processes a successful node execution.
func (e *Executor) handleNodeSuccess(ctx context.Context, msg *messages.NodeExecutionMessage, node *core.Node, output map[string]any, duration time.Duration, startTime time.Time) error {
	slog.Info("node execution succeeded",
		"node_id", node.ID,
		"node_name", node.Name,
		"duration_ms", duration.Milliseconds(),
	)

	// Publish success status
	statusMsg := &messages.NodeStatusMessage{
		WorkflowID:  msg.WorkflowID,
		ExecutionID: msg.ExecutionID,
		NodeID:      node.ID,
		NodeName:    node.Name,
		Status:      messages.StatusSuccess,
		Output:      output,
		ExecutedAt:  time.Now(),
		DurationMs:  duration.Milliseconds(),
	}

	e.enrichStatusWithLineage(statusMsg, msg.LineageStack)
	e.applyAggregatorMetadata(statusMsg, node, output)

	if err := e.publishStatus(ctx, statusMsg); err != nil {
		slog.Error("failed to publish success status", "error", err)
	}

	// Accumulate result into context with $<node_name> key
	// Edit node is special: it transforms $json payload per RFC-007.
	if node.Type == "edit" {
		updatedContext := make(map[string]any, len(msg.AccumulatedContext)+1)
		for k, v := range msg.AccumulatedContext {
			updatedContext[k] = v
		}
		if payload, ok := output["$json"].(map[string]any); ok {
			updatedContext["$json"] = payload
			updatedContext[fmt.Sprintf("$%s", node.Name)] = payload
		} else {
			updatedContext = e.accumulateContext(updatedContext, node.Name, output)
		}
		// Determine next nodes via graph traversal
		nextNodes := e.determineNextNodes(&msg.WorkflowDefinition, node, output)

		// Handle Split Node Fan-Out
		if node.Type == "split" {
			if items, ok := output["_split_items"].([]any); ok {
				return e.handleSplitFanOut(ctx, msg, node, nextNodes, items, updatedContext)
			}
		}

		// Handle Aggregator Barrier
		if node.Type == "aggregator" {
			if _, closed := output["_barrier_closed"]; closed {
				slog.Info("aggregator barrier closed, halting branch", "node_id", node.ID)
				return nil // Do not publish next nodes or completion
			}
		}

		if len(nextNodes) == 0 {
			// No more nodes to execute - workflow completed
			slog.Info("workflow completed", "workflow_id", msg.WorkflowID, "execution_id", msg.ExecutionID, "final_context_keys", getKeys(updatedContext))
			return e.publishCompletion(ctx, msg, messages.CompletionStatusCompleted, startTime, updatedContext)
		}

		// Publish execution messages for next nodes
		return e.publishNextNodes(ctx, msg, nextNodes, updatedContext)
	}

	updatedContext := e.accumulateContext(msg.AccumulatedContext, node.Name, output)

<<<<<<< HEAD
	// Edit node transforms the working payload; propagate to $json for downstream expressions.
	if node.Type == "edit" {
		updatedContext["$json"] = output
=======
	// Merge node returns a unified merged_context for downstream nodes
	if node.Type == "merge" {
		if merged, ok := output["merged_context"].(map[string]any); ok {
			updatedContext = merged
		}
>>>>>>> d06ce979
	}

	// Determine next nodes via graph traversal
	nextNodes := e.determineNextNodes(&msg.WorkflowDefinition, node, output)

	// Handle Split Node Fan-Out
	if node.Type == "split" {
		if items, ok := output["_split_items"].([]any); ok {
			return e.handleSplitFanOut(ctx, msg, node, nextNodes, items, updatedContext)
		}
	}

	// Handle Aggregator Barrier
	if node.Type == "aggregator" {
		if _, closed := output["_barrier_closed"]; closed {
			slog.Info("aggregator barrier closed, halting branch", "node_id", node.ID)
			return nil // Do not publish next nodes or completion
		}
	}

	// Handle Merge waiting/ignored branches
	if node.Type == "merge" {
		if waiting, ok := output["_merge_waiting"].(bool); ok && waiting {
			slog.Info("merge waiting, parking branch", "node_id", node.ID)
			return nil
		}
		if ignored, ok := output["_merge_ignored"].(bool); ok && ignored {
			slog.Info("merge branch ignored due to wait_for_any", "node_id", node.ID)
			return nil
		}
	}

	if len(nextNodes) == 0 {
		// No more nodes to execute - workflow completed
		slog.Info("workflow completed", "workflow_id", msg.WorkflowID, "execution_id", msg.ExecutionID, "final_context_keys", getKeys(updatedContext))
		return e.publishCompletion(ctx, msg, messages.CompletionStatusCompleted, startTime, updatedContext)
	}

	// Publish execution messages for next nodes
	return e.publishNextNodes(ctx, msg, nextNodes, updatedContext)
}

// handleSplitFanOut iterates over items and publishes messages for each.
func (e *Executor) handleSplitFanOut(ctx context.Context, msg *messages.NodeExecutionMessage, node *core.Node, nextNodes []string, items []any, baseContext map[string]interface{}) error {
	slog.Info("handling split fan-out", "node_id", node.ID, "item_count", len(items))

	for i, item := range items {
		// Create new context for this item
		itemContext := make(map[string]interface{}, len(baseContext)+1)
		for k, v := range baseContext {
			itemContext[k] = v
		}

		itemContext["$item"] = item

		// Clone and update lineage stack
		newStack := make([]messages.StackFrame, len(msg.LineageStack)+1)
		copy(newStack, msg.LineageStack)

		newStack[len(msg.LineageStack)] = messages.StackFrame{
			SplitNodeID: node.ID,
			BranchID:    fmt.Sprintf("%s_%s_%d", msg.ExecutionID, node.ID, i),
			ItemIndex:   i,
			TotalItems:  len(items),
		}

		// Publish to next nodes
		for _, nextNodeID := range nextNodes {
			nextMsg := &messages.NodeExecutionMessage{
				WorkflowID:         msg.WorkflowID,
				ExecutionID:        msg.ExecutionID,
				CurrentNode:        nextNodeID,
				WorkflowDefinition: msg.WorkflowDefinition,
				AccumulatedContext: itemContext,
				LineageStack:       newStack,
				FromNode:           node.ID,
			}

			payload, err := nextMsg.Encode()
			if err != nil {
				return fmt.Errorf("encode split message: %w", err)
			}

			if err := e.publisher.Publish(ctx, "workflow.execution", payload); err != nil {
				return fmt.Errorf("publish split message: %w", err)
			}

			slog.Info("published split node message",
				"workflow_id", nextMsg.WorkflowID,
				"execution_id", nextMsg.ExecutionID,
				"target_node", nextNodeID,
				"accumulated_context", nextMsg.AccumulatedContext,
				"node_execution_message", nextMsg,
			)
		}
	}

	return nil
}

// accumulateContext adds the node output to the accumulated context with $<node_name> key.
func (e *Executor) accumulateContext(currentContext map[string]interface{}, nodeName string, output map[string]any) map[string]interface{} {
	updated := make(map[string]interface{}, len(currentContext)+1)
	for k, v := range currentContext {
		updated[k] = v
	}
	if len(output) == 1 {
		for _, v := range output {
			updated[fmt.Sprintf("$%s", nodeName)] = v
			return updated
		}
	}
	updated[fmt.Sprintf("$%s", nodeName)] = output
	return updated
}

// determineNextNodes implements the graph traversal algorithm from RFC-001 Section 7.3.
func (e *Executor) determineNextNodes(wf *core.Workflow, currentNode *core.Node, output map[string]any) []string {
	graph := dsl.BuildGraph(wf)
	outgoingEdges := e.getOutgoingEdges(wf, currentNode.ID)

	switch currentNode.Type {
	case "conditional":
		// Evaluate condition and follow true/false edge
		return e.handleConditionalNode(currentNode, output, wf)

	case "switch":
		return e.handleSwitchNode(currentNode, output, wf)

	case "split":
		// Parallel execution - return all destinations
		nextNodes := make([]string, 0, len(outgoingEdges))
		for _, edge := range outgoingEdges {
			nextNodes = append(nextNodes, edge.Dst)
		}
		return nextNodes

	default:
		// Regular node - return all successor nodes
		return graph.GetNeighbors(currentNode.ID)
	}
}

// getOutgoingEdges returns all edges originating from the given node.
func (e *Executor) getOutgoingEdges(wf *core.Workflow, nodeID string) []core.Edge {
	edges := make([]core.Edge, 0)
	for _, edge := range wf.Edges {
		if edge.Src == nodeID {
			edges = append(edges, edge)
		}
	}
	return edges
}

// handleConditionalNode evaluates a conditional node and returns the appropriate next node.
func (e *Executor) handleConditionalNode(node *core.Node, output map[string]any, wf *core.Workflow) []string {
	// Extract true_edge_id and false_edge_id from parameters
	trueEdgeID, _ := node.Parameters["true_edge_id"].(string)
	falseEdgeID, _ := node.Parameters["false_edge_id"].(string)

	// Get result from output
	result, ok := output["result"].(bool)
	if !ok {
		slog.Warn("conditional node did not return boolean result, defaulting to false", "node_id", node.ID)
		result = false
	}

	var edgeID string
	if result {
		edgeID = trueEdgeID
	} else {
		edgeID = falseEdgeID
	}

	if edgeID == "" {
		return []string{}
	}

	// Find the destination node for this edge
	for _, edge := range wf.Edges {
		if edge.ID == edgeID {
			return []string{edge.Dst}
		}
	}

	slog.Warn("conditional edge not found", "edge_id", edgeID, "node_id", node.ID)
	return []string{}
}

// handleSwitchNode evaluates a switch node and returns the appropriate next node.
func (e *Executor) handleSwitchNode(node *core.Node, output map[string]any, wf *core.Workflow) []string {
	// Get output index
	var outputIndex int
	if val, ok := output["output_index"].(int); ok {
		outputIndex = val
	} else if val, ok := output["output_index"].(float64); ok {
		outputIndex = int(val)
	} else {
		slog.Warn("switch node did not return valid output_index", "node_id", node.ID)
		return []string{}
	}

	// Get routes parameter
	routesParam, ok := node.Parameters["routes"].([]interface{})
	if !ok {
		slog.Warn("switch node missing routes parameter", "node_id", node.ID)
		return []string{}
	}

	if outputIndex < 0 || outputIndex >= len(routesParam) {
		slog.Warn("switch node output_index out of bounds", "index", outputIndex, "routes_len", len(routesParam), "node_id", node.ID)
		return []string{}
	}

	edgeID, ok := routesParam[outputIndex].(string)
	if !ok {
		slog.Warn("invalid route edge ID", "index", outputIndex, "node_id", node.ID)
		return []string{}
	}

	// Find the destination node for this edge
	for _, edge := range wf.Edges {
		if edge.ID == edgeID {
			return []string{edge.Dst}
		}
	}

	slog.Warn("switch edge not found", "edge_id", edgeID, "node_id", node.ID)
	return []string{}
}

// getNodeByErrorEdge finds the destination node of an error edge.
func (e *Executor) getNodeByErrorEdge(wf *core.Workflow, errorEdgeID string) *core.Node {
	for _, edge := range wf.Edges {
		if edge.ID == errorEdgeID {
			if node, found := wf.GetNodeByID(edge.Dst); found {
				return &node
			}
		}
	}
	return nil
}

// publishNextNodes publishes NodeExecutionMessages for all next nodes.
func (e *Executor) publishNextNodes(ctx context.Context, msg *messages.NodeExecutionMessage, nextNodeIDs []string, updatedContext map[string]interface{}) error {
	for _, nextNodeID := range nextNodeIDs {
		nextMsg := &messages.NodeExecutionMessage{
			WorkflowID:         msg.WorkflowID,
			ExecutionID:        msg.ExecutionID,
			CurrentNode:        nextNodeID,
			WorkflowDefinition: msg.WorkflowDefinition,
			AccumulatedContext: updatedContext,
			LineageStack:       msg.LineageStack, // Propagate stack
			FromNode:           msg.CurrentNode,
		}

		payload, err := nextMsg.Encode()
		if err != nil {
			slog.Error("failed to encode next node message", "error", err, "next_node", nextNodeID)
			return fmt.Errorf("encode next node message: %w", err)
		}

		if err := e.publisher.Publish(ctx, "workflow.execution", payload); err != nil {
			slog.Error("failed to publish next node message", "error", err, "next_node", nextNodeID)
			return fmt.Errorf("publish next node message: %w", err)
		}

		slog.Info("published next node message",
			"workflow_id", nextMsg.WorkflowID,
			"execution_id", nextMsg.ExecutionID,
			"next_node", nextNodeID,
			"accumulated_context", nextMsg.AccumulatedContext,
			"node_execution_message", nextMsg,
		)
	}

	return nil
}

// publishStatus publishes a NodeStatusMessage to the status queue.
func (e *Executor) publishStatus(ctx context.Context, msg *messages.NodeStatusMessage) error {
	payload, err := msg.Encode()
	if err != nil {
		return fmt.Errorf("encode status message: %w", err)
	}

	return e.publisher.Publish(ctx, "workflow.node.status", payload)
}

func (e *Executor) enrichStatusWithLineage(status *messages.NodeStatusMessage, stack []messages.StackFrame) {
	if status == nil || len(stack) == 0 {
		return
	}

	status.LineageStack = append(status.LineageStack, stack...)
	top := stack[len(stack)-1]
	status.BranchID = top.BranchID
	status.SplitNodeID = top.SplitNodeID
	status.ItemIndex = intPointer(top.ItemIndex)
	status.TotalItems = intPointer(top.TotalItems)
}

func (e *Executor) applyAggregatorMetadata(status *messages.NodeStatusMessage, node *core.Node, output map[string]any) {
	if status == nil || node == nil || node.Type != "aggregator" {
		return
	}

	if output != nil {
		if processed, ok := extractInt(output, "_aggregator_processed_count"); ok {
			status.ProcessedCount = intPointer(processed)
		}
		if _, waiting := output["_barrier_closed"]; waiting {
			status.AggregatorState = messages.AggregatorStateWaiting
		} else if _, released := output["aggregated"]; released {
			status.AggregatorState = messages.AggregatorStateReleased
		}
	}

	if status.AggregatorState == "" {
		status.AggregatorState = messages.AggregatorStateReleased
	}

	if status.AggregatorState == messages.AggregatorStateReleased && status.ProcessedCount == nil && status.TotalItems != nil {
		status.ProcessedCount = intPointer(*status.TotalItems)
	}
}

func extractInt(data map[string]any, key string) (int, bool) {
	if data == nil {
		return 0, false
	}
	val, ok := data[key]
	if !ok {
		return 0, false
	}
	switch v := val.(type) {
	case int:
		return v, true
	case int64:
		return int(v), true
	case float64:
		return int(v), true
	default:
		return 0, false
	}
}

func intPointer(value int) *int {
	v := value
	return &v
}

// publishCompletion publishes a CompletionMessage to the completion queue.
func (e *Executor) publishCompletion(ctx context.Context, msg *messages.NodeExecutionMessage, status string, startTime time.Time, finalContext map[string]interface{}) error {
	totalDuration := time.Since(startTime)

	completionMsg := &messages.CompletionMessage{
		WorkflowID:      msg.WorkflowID,
		ExecutionID:     msg.ExecutionID,
		Status:          status,
		FinalContext:    finalContext,
		CompletedAt:     time.Now(),
		TotalDurationMs: totalDuration.Milliseconds(),
	}

	payload, err := completionMsg.Encode()
	if err != nil {
		return fmt.Errorf("encode completion message: %w", err)
	}

	if err := e.publisher.Publish(ctx, "workflow.completion", payload); err != nil {
		return fmt.Errorf("publish completion message: %w", err)
	}

	slog.Info("published completion message",
		"workflow_id", msg.WorkflowID,
		"execution_id", msg.ExecutionID,
		"status", status,
		"duration_ms", totalDuration.Milliseconds(),
	)

	return nil
}<|MERGE_RESOLUTION|>--- conflicted
+++ resolved
@@ -304,20 +304,22 @@
 	}
 
 	// Accumulate result into context with $<node_name> key
-	// Edit node is special: it transforms $json payload per RFC-007.
+	updatedContext := e.accumulateContext(msg.AccumulatedContext, node.Name, output)
+
+	// Edit node transforms the working payload; propagate to $json for downstream expressions.
 	if node.Type == "edit" {
-		updatedContext := make(map[string]any, len(msg.AccumulatedContext)+1)
-		for k, v := range msg.AccumulatedContext {
-			updatedContext[k] = v
-		}
-		if payload, ok := output["$json"].(map[string]any); ok {
-			updatedContext["$json"] = payload
-			updatedContext[fmt.Sprintf("$%s", node.Name)] = payload
-		} else {
-			updatedContext = e.accumulateContext(updatedContext, node.Name, output)
-		}
-		// Determine next nodes via graph traversal
-		nextNodes := e.determineNextNodes(&msg.WorkflowDefinition, node, output)
+		updatedContext["$json"] = output
+	}
+
+	// Merge node returns a unified merged_context for downstream nodes
+	if node.Type == "merge" {
+		if merged, ok := output["merged_context"].(map[string]any); ok {
+			updatedContext = merged
+		}
+	}
+
+	// Determine next nodes via graph traversal
+	nextNodes := e.determineNextNodes(&msg.WorkflowDefinition, node, output)
 
 		// Handle Split Node Fan-Out
 		if node.Type == "split" {
@@ -346,19 +348,6 @@
 
 	updatedContext := e.accumulateContext(msg.AccumulatedContext, node.Name, output)
 
-<<<<<<< HEAD
-	// Edit node transforms the working payload; propagate to $json for downstream expressions.
-	if node.Type == "edit" {
-		updatedContext["$json"] = output
-=======
-	// Merge node returns a unified merged_context for downstream nodes
-	if node.Type == "merge" {
-		if merged, ok := output["merged_context"].(map[string]any); ok {
-			updatedContext = merged
-		}
->>>>>>> d06ce979
-	}
-
 	// Determine next nodes via graph traversal
 	nextNodes := e.determineNextNodes(&msg.WorkflowDefinition, node, output)
 
@@ -374,6 +363,18 @@
 		if _, closed := output["_barrier_closed"]; closed {
 			slog.Info("aggregator barrier closed, halting branch", "node_id", node.ID)
 			return nil // Do not publish next nodes or completion
+		}
+	}
+
+	// Handle Merge waiting/ignored branches
+	if node.Type == "merge" {
+		if waiting, ok := output["_merge_waiting"].(bool); ok && waiting {
+			slog.Info("merge waiting, parking branch", "node_id", node.ID)
+			return nil
+		}
+		if ignored, ok := output["_merge_ignored"].(bool); ok && ignored {
+			slog.Info("merge branch ignored due to wait_for_any", "node_id", node.ID)
+			return nil
 		}
 	}
 
