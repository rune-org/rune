package executor

import (
	"context"
	"fmt"
	"log/slog"
	"time"

	"rune-worker/pkg/core"
	"rune-worker/pkg/dsl"
	"rune-worker/pkg/messages"
	"rune-worker/pkg/nodes"
	"rune-worker/pkg/platform/queue"
	"rune-worker/pkg/registry"
	"rune-worker/pkg/resolver"
	"rune-worker/plugin"
)

// Executor evaluates workflow definitions and invokes nodes in order.
// It implements the recursive node-by-node execution model as specified in RFC-001.
type Executor struct {
	registry    *nodes.Registry
	publisher   queue.Publisher
	redisClient interface{}
}

// NewExecutor builds an executor with the provided registry and publisher.
func NewExecutor(reg *nodes.Registry, pub queue.Publisher, redisClient interface{}) *Executor {
	if reg == nil {
		reg = registry.InitializeRegistry()
	}

	return &Executor{
		registry:    reg,
		publisher:   pub,
		redisClient: redisClient,
	}
}

// Execute processes a single node execution message.
// This method handles both initial workflow starts (from master) and recursive
// node executions (from other workers).
//
// Execution sequence per RFC-001 Section 7.2:
//  1. Parse workflow definition
//  2. Lookup node by current_node ID
//  3. Validate node exists and is executable
//  4. Publish NodeStatusMessage(status=running)
//  5. Build ExecutionContext from accumulated_context
//  6. Execute node logic with ExecutionContext
//  7. If successful:
//     a. Publish NodeStatusMessage(status=success)
//     b. Accumulate result into context
//     c. Determine next nodes via graph traversal
//     d. Publish NodeExecutionMessage for each next node OR CompletionMessage
//  8. If failed:
//     a. Publish NodeStatusMessage(status=failed)
//     b. Apply error handling strategy (halt|ignore|branch)
//     c. Publish appropriate next message or completion
func (e *Executor) Execute(ctx context.Context, msg *messages.NodeExecutionMessage) error {
	startTime := time.Now()

	// Step 1 & 2: Get workflow and current node
	node, err := msg.GetCurrentNodeDetails()
	if err != nil {
		slog.Error("failed to get current node", "error", err, "node_id", msg.CurrentNode)
		return fmt.Errorf("get current node: %w", err)
	}

	slog.Info("executing node",
		"workflow_id", msg.WorkflowID,
		"execution_id", msg.ExecutionID,
		"node_id", node.ID,
		"node_name", node.Name,
		"node_type", node.Type,
	)

	// Step 4: Publish "running" status
	if err := e.publishRunningStatus(ctx, msg, &node); err != nil {
		slog.Error("failed to publish running status", "error", err)
		// Continue execution even if status publish fails
	}

	// Step 5 & 6: Build context and execute node
	execContext := e.buildExecutionContext(msg, &node)
	nodeInstance, err := e.registry.Create(node.Type, execContext)
	if err != nil {
		return e.handleNodeCreationFailure(ctx, msg, &node, err, startTime)
	}

	output, execErr := nodeInstance.Execute(ctx, execContext)
	duration := time.Since(startTime)

	if execErr != nil {
		return e.handleNodeFailure(ctx, msg, &node, execErr, duration)
	}

	if node.Type == "wait" {
		return e.handleWaitNode(ctx, msg, &node, output, duration)
	}

	// Step 7 & 8: Handle execution result
	return e.handleNodeSuccess(ctx, msg, &node, output, duration, startTime)
}

// handleWaitNode publishes a waiting status and stops further execution for this branch.
func (e *Executor) handleWaitNode(ctx context.Context, msg *messages.NodeExecutionMessage, node *core.Node, output map[string]any, duration time.Duration) error {
	statusMsg := &messages.NodeStatusMessage{
		WorkflowID:  msg.WorkflowID,
		ExecutionID: msg.ExecutionID,
		NodeID:      node.ID,
		NodeName:    node.Name,
		Status:      messages.StatusWaiting,
		Output:      output,
		ExecutedAt:  time.Now(),
		DurationMs:  duration.Milliseconds(),
	}

	e.enrichStatusWithLineage(statusMsg, msg.LineageStack)

	if err := e.publishStatus(ctx, statusMsg); err != nil {
		slog.Error("failed to publish waiting status", "error", err)
	}

	slog.Info("wait node scheduled and branch suspended",
		"workflow_id", msg.WorkflowID,
		"execution_id", msg.ExecutionID,
		"node_id", node.ID,
		"resume_at", output["resume_at"],
		"timer_id", output["timer_id"],
	)

	return nil
}

// buildExecutionContext creates the plugin.ExecutionContext from the message.
// Credentials are already resolved by the master service and included in the node definition.
// Parameters are resolved using the resolver to handle dynamic references like $node.field.
func (e *Executor) buildExecutionContext(msg *messages.NodeExecutionMessage, node *core.Node) plugin.ExecutionContext {
	// Resolve dynamic parameter references before execution
	resolvedParams := node.Parameters
	if len(node.Parameters) > 0 && msg.AccumulatedContext != nil {
		r := resolver.NewResolver(msg.AccumulatedContext)
		if params, err := r.ResolveParameters(node.Parameters); err == nil {
			resolvedParams = params
		} else {
			slog.Warn("failed to resolve parameters, using original values",
				"error", err,
				"node_id", node.ID,
			)
		}
	}

	execCtx := plugin.ExecutionContext{
<<<<<<< HEAD
		ExecutionID:  msg.ExecutionID,
		WorkflowID:   msg.WorkflowID,
		NodeID:       node.ID,
		Type:         node.Type,
		Parameters:   resolvedParams,
		Input:        msg.AccumulatedContext,
		FromNode:     msg.FromNode,
		RedisClient:  e.redisClient,
		LineageStack: msg.LineageStack,
		Workflow:     msg.WorkflowDefinition,
=======
		ExecutionID:        msg.ExecutionID,
		WorkflowID:         msg.WorkflowID,
		NodeID:             node.ID,
		Type:               node.Type,
		Parameters:         resolvedParams,
		Input:              msg.AccumulatedContext,
		RedisClient:        e.redisClient,
		LineageStack:       msg.LineageStack,
		WorkflowDefinition: msg.WorkflowDefinition,
>>>>>>> f6a3336c
	}

	// Set credentials if present (already resolved by master)
	if node.Credentials != nil && node.Credentials.Values != nil {
		execCtx.SetCredentials(node.Credentials.Values)
	}

	return execCtx
}

// publishRunningStatus publishes a "running" status message.
func (e *Executor) publishRunningStatus(ctx context.Context, msg *messages.NodeExecutionMessage, node *core.Node) error {
	statusMsg := &messages.NodeStatusMessage{
		WorkflowID:  msg.WorkflowID,
		ExecutionID: msg.ExecutionID,
		NodeID:      node.ID,
		NodeName:    node.Name,
		Status:      messages.StatusRunning,
		ExecutedAt:  time.Now(),
		DurationMs:  0,
	}

	e.enrichStatusWithLineage(statusMsg, msg.LineageStack)

	return e.publishStatus(ctx, statusMsg)
}

// handleNodeCreationFailure handles the case when a node cannot be created from the registry.
func (e *Executor) handleNodeCreationFailure(ctx context.Context, msg *messages.NodeExecutionMessage, node *core.Node, err error, startTime time.Time) error {
	duration := time.Since(startTime)
	slog.Error("failed to create node", "error", err, "node_type", node.Type)

	statusMsg := &messages.NodeStatusMessage{
		WorkflowID:  msg.WorkflowID,
		ExecutionID: msg.ExecutionID,
		NodeID:      node.ID,
		NodeName:    node.Name,
		Status:      messages.StatusFailed,
		Error: &messages.NodeError{
			Message: fmt.Sprintf("failed to create node of type %s", node.Type),
			Code:    "NODE_CREATION_FAILED",
			Details: map[string]interface{}{"error": err.Error()},
		},
		ExecutedAt: time.Now(),
		DurationMs: duration.Milliseconds(),
	}

	e.enrichStatusWithLineage(statusMsg, msg.LineageStack)

	_ = e.publishStatus(ctx, statusMsg)

	// Node creation failure is always a halt condition
	return e.publishCompletion(ctx, msg, messages.CompletionStatusFailed, startTime, msg.AccumulatedContext)
}

// handleNodeFailure processes a node execution failure according to error handling strategy.
func (e *Executor) handleNodeFailure(ctx context.Context, msg *messages.NodeExecutionMessage, node *core.Node, execErr error, duration time.Duration) error {
	slog.Error("node execution failed",
		"error", execErr,
		"node_id", node.ID,
		"node_name", node.Name,
	)

	// Publish failed status
	statusMsg := &messages.NodeStatusMessage{
		WorkflowID:  msg.WorkflowID,
		ExecutionID: msg.ExecutionID,
		NodeID:      node.ID,
		NodeName:    node.Name,
		Status:      messages.StatusFailed,
		Error: &messages.NodeError{
			Message: execErr.Error(),
			Code:    "NODE_EXECUTION_FAILED",
		},
		ExecutedAt: time.Now(),
		DurationMs: duration.Milliseconds(),
	}

	if err := e.publishStatus(ctx, statusMsg); err != nil {
		slog.Error("failed to publish failed status", "error", err)
	}

	// Apply error handling strategy
	errorStrategy := "halt" // default
	if node.Error != nil && node.Error.Type != "" {
		errorStrategy = node.Error.Type
	}

	switch errorStrategy {
	case "halt":
		return e.publishCompletion(ctx, msg, messages.CompletionStatusHalted, time.Now(), msg.AccumulatedContext)

	case "ignore":
		// Continue to next nodes despite error
		nextNodes := e.determineNextNodes(&msg.WorkflowDefinition, node, nil)
		return e.publishNextNodes(ctx, msg, nextNodes, msg.AccumulatedContext)

	case "branch":
		// Follow error edge if specified
		if node.Error != nil && node.Error.ErrorEdge != "" {
			errorNode := e.getNodeByErrorEdge(&msg.WorkflowDefinition, node.Error.ErrorEdge)
			if errorNode != nil {
				return e.publishNextNodes(ctx, msg, []string{errorNode.ID}, msg.AccumulatedContext)
			}
		}
		// If no error edge, halt
		return e.publishCompletion(ctx, msg, messages.CompletionStatusHalted, time.Now(), msg.AccumulatedContext)

	default:
		slog.Warn("unknown error strategy, halting", "strategy", errorStrategy)
		return e.publishCompletion(ctx, msg, messages.CompletionStatusHalted, time.Now(), msg.AccumulatedContext)
	}
}

// handleNodeSuccess processes a successful node execution.
func (e *Executor) handleNodeSuccess(ctx context.Context, msg *messages.NodeExecutionMessage, node *core.Node, output map[string]any, duration time.Duration, startTime time.Time) error {
	slog.Info("node execution succeeded",
		"node_id", node.ID,
		"node_name", node.Name,
		"duration_ms", duration.Milliseconds(),
	)

	// Publish success status
	statusMsg := &messages.NodeStatusMessage{
		WorkflowID:  msg.WorkflowID,
		ExecutionID: msg.ExecutionID,
		NodeID:      node.ID,
		NodeName:    node.Name,
		Status:      messages.StatusSuccess,
		Output:      output,
		ExecutedAt:  time.Now(),
		DurationMs:  duration.Milliseconds(),
	}

	e.enrichStatusWithLineage(statusMsg, msg.LineageStack)
	e.applyAggregatorMetadata(statusMsg, node, output)

	if err := e.publishStatus(ctx, statusMsg); err != nil {
		slog.Error("failed to publish success status", "error", err)
	}

	// Accumulate result into context with $<node_name> key
	updatedContext := e.accumulateContext(msg.AccumulatedContext, node.Name, output)

	// Merge node returns a unified merged_context for downstream nodes
	if node.Type == "merge" {
		if merged, ok := output["merged_context"].(map[string]any); ok {
			updatedContext = merged
		}
	}

	// Determine next nodes via graph traversal
	nextNodes := e.determineNextNodes(&msg.WorkflowDefinition, node, output)

	// Handle Split Node Fan-Out
	if node.Type == "split" {
		if items, ok := output["_split_items"].([]any); ok {
			return e.handleSplitFanOut(ctx, msg, node, nextNodes, items, updatedContext)
		}
	}

	// Handle Aggregator Barrier
	if node.Type == "aggregator" {
		if _, closed := output["_barrier_closed"]; closed {
			slog.Info("aggregator barrier closed, halting branch", "node_id", node.ID)
			return nil // Do not publish next nodes or completion
		}
	}

	// Handle Merge waiting/ignored branches
	if node.Type == "merge" {
		if waiting, ok := output["_merge_waiting"].(bool); ok && waiting {
			slog.Info("merge waiting, parking branch", "node_id", node.ID)
			return nil
		}
		if ignored, ok := output["_merge_ignored"].(bool); ok && ignored {
			slog.Info("merge branch ignored due to wait_for_any", "node_id", node.ID)
			return nil
		}
	}

	if len(nextNodes) == 0 {
		// No more nodes to execute - workflow completed
		slog.Info("workflow completed", "workflow_id", msg.WorkflowID, "execution_id", msg.ExecutionID, "final_context_keys", getKeys(updatedContext))
		return e.publishCompletion(ctx, msg, messages.CompletionStatusCompleted, startTime, updatedContext)
	}

	// Publish execution messages for next nodes
	return e.publishNextNodes(ctx, msg, nextNodes, updatedContext)
}

// handleSplitFanOut iterates over items and publishes messages for each.
func (e *Executor) handleSplitFanOut(ctx context.Context, msg *messages.NodeExecutionMessage, node *core.Node, nextNodes []string, items []any, baseContext map[string]interface{}) error {
	slog.Info("handling split fan-out", "node_id", node.ID, "item_count", len(items))

	for i, item := range items {
		// Create new context for this item
		itemContext := make(map[string]interface{}, len(baseContext)+1)
		for k, v := range baseContext {
			itemContext[k] = v
		}

		itemContext["$item"] = item

		// Clone and update lineage stack
		newStack := make([]messages.StackFrame, len(msg.LineageStack)+1)
		copy(newStack, msg.LineageStack)

		newStack[len(msg.LineageStack)] = messages.StackFrame{
			SplitNodeID: node.ID,
			BranchID:    fmt.Sprintf("%s_%s_%d", msg.ExecutionID, node.ID, i),
			ItemIndex:   i,
			TotalItems:  len(items),
		}

		// Publish to next nodes
		for _, nextNodeID := range nextNodes {
			nextMsg := &messages.NodeExecutionMessage{
				WorkflowID:         msg.WorkflowID,
				ExecutionID:        msg.ExecutionID,
				CurrentNode:        nextNodeID,
				WorkflowDefinition: msg.WorkflowDefinition,
				AccumulatedContext: itemContext,
				LineageStack:       newStack,
				FromNode:           node.ID,
			}

			payload, err := nextMsg.Encode()
			if err != nil {
				return fmt.Errorf("encode split message: %w", err)
			}

			if err := e.publisher.Publish(ctx, "workflow.execution", payload); err != nil {
				return fmt.Errorf("publish split message: %w", err)
			}

			slog.Info("published split node message",
				"workflow_id", nextMsg.WorkflowID,
				"execution_id", nextMsg.ExecutionID,
				"target_node", nextNodeID,
				"accumulated_context", nextMsg.AccumulatedContext,
				"node_execution_message", nextMsg,
			)
		}
	}

	return nil
}

// accumulateContext adds the node output to the accumulated context with $<node_name> key.
func (e *Executor) accumulateContext(currentContext map[string]interface{}, nodeName string, output map[string]any) map[string]interface{} {
	updated := make(map[string]interface{}, len(currentContext)+1)
	for k, v := range currentContext {
		updated[k] = v
	}
	if len(output) == 1 {
		for _, v := range output {
			updated[fmt.Sprintf("$%s", nodeName)] = v
			return updated
		}
	}
	updated[fmt.Sprintf("$%s", nodeName)] = output
	return updated
}

// determineNextNodes implements the graph traversal algorithm from RFC-001 Section 7.3.
func (e *Executor) determineNextNodes(wf *core.Workflow, currentNode *core.Node, output map[string]any) []string {
	graph := dsl.BuildGraph(wf)
	outgoingEdges := e.getOutgoingEdges(wf, currentNode.ID)

	switch currentNode.Type {
	case "conditional":
		// Evaluate condition and follow true/false edge
		return e.handleConditionalNode(currentNode, output, wf)

	case "switch":
		return e.handleSwitchNode(currentNode, output, wf)

	case "split":
		// Parallel execution - return all destinations
		nextNodes := make([]string, 0, len(outgoingEdges))
		for _, edge := range outgoingEdges {
			nextNodes = append(nextNodes, edge.Dst)
		}
		return nextNodes

	default:
		// Regular node - return all successor nodes
		return graph.GetNeighbors(currentNode.ID)
	}
}

// getOutgoingEdges returns all edges originating from the given node.
func (e *Executor) getOutgoingEdges(wf *core.Workflow, nodeID string) []core.Edge {
	edges := make([]core.Edge, 0)
	for _, edge := range wf.Edges {
		if edge.Src == nodeID {
			edges = append(edges, edge)
		}
	}
	return edges
}

// handleConditionalNode evaluates a conditional node and returns the appropriate next node.
func (e *Executor) handleConditionalNode(node *core.Node, output map[string]any, wf *core.Workflow) []string {
	// Extract true_edge_id and false_edge_id from parameters
	trueEdgeID, _ := node.Parameters["true_edge_id"].(string)
	falseEdgeID, _ := node.Parameters["false_edge_id"].(string)

	// Get result from output
	result, ok := output["result"].(bool)
	if !ok {
		slog.Warn("conditional node did not return boolean result, defaulting to false", "node_id", node.ID)
		result = false
	}

	var edgeID string
	if result {
		edgeID = trueEdgeID
	} else {
		edgeID = falseEdgeID
	}

	if edgeID == "" {
		return []string{}
	}

	// Find the destination node for this edge
	for _, edge := range wf.Edges {
		if edge.ID == edgeID {
			return []string{edge.Dst}
		}
	}

	slog.Warn("conditional edge not found", "edge_id", edgeID, "node_id", node.ID)
	return []string{}
}

// handleSwitchNode evaluates a switch node and returns the appropriate next node.
func (e *Executor) handleSwitchNode(node *core.Node, output map[string]any, wf *core.Workflow) []string {
	// Get output index
	var outputIndex int
	if val, ok := output["output_index"].(int); ok {
		outputIndex = val
	} else if val, ok := output["output_index"].(float64); ok {
		outputIndex = int(val)
	} else {
		slog.Warn("switch node did not return valid output_index", "node_id", node.ID)
		return []string{}
	}

	// Get routes parameter
	routesParam, ok := node.Parameters["routes"].([]interface{})
	if !ok {
		slog.Warn("switch node missing routes parameter", "node_id", node.ID)
		return []string{}
	}

	if outputIndex < 0 || outputIndex >= len(routesParam) {
		slog.Warn("switch node output_index out of bounds", "index", outputIndex, "routes_len", len(routesParam), "node_id", node.ID)
		return []string{}
	}

	edgeID, ok := routesParam[outputIndex].(string)
	if !ok {
		slog.Warn("invalid route edge ID", "index", outputIndex, "node_id", node.ID)
		return []string{}
	}

	// Find the destination node for this edge
	for _, edge := range wf.Edges {
		if edge.ID == edgeID {
			return []string{edge.Dst}
		}
	}

	slog.Warn("switch edge not found", "edge_id", edgeID, "node_id", node.ID)
	return []string{}
}

// getNodeByErrorEdge finds the destination node of an error edge.
func (e *Executor) getNodeByErrorEdge(wf *core.Workflow, errorEdgeID string) *core.Node {
	for _, edge := range wf.Edges {
		if edge.ID == errorEdgeID {
			if node, found := wf.GetNodeByID(edge.Dst); found {
				return &node
			}
		}
	}
	return nil
}

// publishNextNodes publishes NodeExecutionMessages for all next nodes.
func (e *Executor) publishNextNodes(ctx context.Context, msg *messages.NodeExecutionMessage, nextNodeIDs []string, updatedContext map[string]interface{}) error {
	for _, nextNodeID := range nextNodeIDs {
		nextMsg := &messages.NodeExecutionMessage{
			WorkflowID:         msg.WorkflowID,
			ExecutionID:        msg.ExecutionID,
			CurrentNode:        nextNodeID,
			WorkflowDefinition: msg.WorkflowDefinition,
			AccumulatedContext: updatedContext,
			LineageStack:       msg.LineageStack, // Propagate stack
			FromNode:           msg.CurrentNode,
		}

		payload, err := nextMsg.Encode()
		if err != nil {
			slog.Error("failed to encode next node message", "error", err, "next_node", nextNodeID)
			return fmt.Errorf("encode next node message: %w", err)
		}

		if err := e.publisher.Publish(ctx, "workflow.execution", payload); err != nil {
			slog.Error("failed to publish next node message", "error", err, "next_node", nextNodeID)
			return fmt.Errorf("publish next node message: %w", err)
		}

		slog.Info("published next node message",
			"workflow_id", nextMsg.WorkflowID,
			"execution_id", nextMsg.ExecutionID,
			"next_node", nextNodeID,
			"accumulated_context", nextMsg.AccumulatedContext,
			"node_execution_message", nextMsg,
		)
	}

	return nil
}

// publishStatus publishes a NodeStatusMessage to the status queue.
func (e *Executor) publishStatus(ctx context.Context, msg *messages.NodeStatusMessage) error {
	payload, err := msg.Encode()
	if err != nil {
		return fmt.Errorf("encode status message: %w", err)
	}

	return e.publisher.Publish(ctx, "workflow.node.status", payload)
}

func (e *Executor) enrichStatusWithLineage(status *messages.NodeStatusMessage, stack []messages.StackFrame) {
	if status == nil || len(stack) == 0 {
		return
	}

	status.LineageStack = append(status.LineageStack, stack...)
	top := stack[len(stack)-1]
	status.BranchID = top.BranchID
	status.SplitNodeID = top.SplitNodeID
	status.ItemIndex = intPointer(top.ItemIndex)
	status.TotalItems = intPointer(top.TotalItems)
}

func (e *Executor) applyAggregatorMetadata(status *messages.NodeStatusMessage, node *core.Node, output map[string]any) {
	if status == nil || node == nil || node.Type != "aggregator" {
		return
	}

	if output != nil {
		if processed, ok := extractInt(output, "_aggregator_processed_count"); ok {
			status.ProcessedCount = intPointer(processed)
		}
		if _, waiting := output["_barrier_closed"]; waiting {
			status.AggregatorState = messages.AggregatorStateWaiting
		} else if _, released := output["aggregated"]; released {
			status.AggregatorState = messages.AggregatorStateReleased
		}
	}

	if status.AggregatorState == "" {
		status.AggregatorState = messages.AggregatorStateReleased
	}

	if status.AggregatorState == messages.AggregatorStateReleased && status.ProcessedCount == nil && status.TotalItems != nil {
		status.ProcessedCount = intPointer(*status.TotalItems)
	}
}

func extractInt(data map[string]any, key string) (int, bool) {
	if data == nil {
		return 0, false
	}
	val, ok := data[key]
	if !ok {
		return 0, false
	}
	switch v := val.(type) {
	case int:
		return v, true
	case int64:
		return int(v), true
	case float64:
		return int(v), true
	default:
		return 0, false
	}
}

func intPointer(value int) *int {
	v := value
	return &v
}

// publishCompletion publishes a CompletionMessage to the completion queue.
func (e *Executor) publishCompletion(ctx context.Context, msg *messages.NodeExecutionMessage, status string, startTime time.Time, finalContext map[string]interface{}) error {
	totalDuration := time.Since(startTime)

	completionMsg := &messages.CompletionMessage{
		WorkflowID:      msg.WorkflowID,
		ExecutionID:     msg.ExecutionID,
		Status:          status,
		FinalContext:    finalContext,
		CompletedAt:     time.Now(),
		TotalDurationMs: totalDuration.Milliseconds(),
	}

	payload, err := completionMsg.Encode()
	if err != nil {
		return fmt.Errorf("encode completion message: %w", err)
	}

	if err := e.publisher.Publish(ctx, "workflow.completion", payload); err != nil {
		return fmt.Errorf("publish completion message: %w", err)
	}

	slog.Info("published completion message",
		"workflow_id", msg.WorkflowID,
		"execution_id", msg.ExecutionID,
		"status", status,
		"duration_ms", totalDuration.Milliseconds(),
	)

	return nil
}<|MERGE_RESOLUTION|>--- conflicted
+++ resolved
@@ -152,18 +152,6 @@
 	}
 
 	execCtx := plugin.ExecutionContext{
-<<<<<<< HEAD
-		ExecutionID:  msg.ExecutionID,
-		WorkflowID:   msg.WorkflowID,
-		NodeID:       node.ID,
-		Type:         node.Type,
-		Parameters:   resolvedParams,
-		Input:        msg.AccumulatedContext,
-		FromNode:     msg.FromNode,
-		RedisClient:  e.redisClient,
-		LineageStack: msg.LineageStack,
-		Workflow:     msg.WorkflowDefinition,
-=======
 		ExecutionID:        msg.ExecutionID,
 		WorkflowID:         msg.WorkflowID,
 		NodeID:             node.ID,
@@ -173,7 +161,6 @@
 		RedisClient:        e.redisClient,
 		LineageStack:       msg.LineageStack,
 		WorkflowDefinition: msg.WorkflowDefinition,
->>>>>>> f6a3336c
 	}
 
 	// Set credentials if present (already resolved by master)
